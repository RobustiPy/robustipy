from robustipy.prototypes import Protomodel
from robustipy.prototypes import Protoresult
import pandas as pd
import numpy as np
import matplotlib.pyplot as plt
from rich.progress import track
from joblib import Parallel, delayed
from robustipy.utils import simple_ols, logistic_regression_sm, logistic_regression_sm_stripped
from robustipy.bootstrap_utils import stripped_ols
from robustipy.utils import space_size
from robustipy.utils import all_subsets
from robustipy.figures import plot_results, plot_curve
from robustipy.utils import group_demean
from robustipy.prototypes import MissingValueWarning
import _pickle
import warnings
from statsmodels.tools.tools import add_constant
from sklearn.model_selection import KFold
from sklearn.metrics import root_mean_squared_error
from sklearn.metrics import log_loss
from sklearn.metrics import r2_score



class MergedResult(Protoresult):
    def __init__(self, *,
                 y,
                 specs,
                 estimates,
                 p_values, ):
        super().__init__()
        self.y_name = y
        self.specs_names = pd.Series(specs)
        self.estimates = pd.DataFrame(estimates)
        self.p_values = pd.DataFrame(p_values)
        self.summary_df = self._compute_summary()
        self.summary_df['spec_name'] = self.specs_names

    def summary(self):
        """
        Generates a summary of the regression results (not implemented).
        """
        pass

    def _compute_summary(self):
        """
        Computes summary statistics based on coefficient estimates.

        Returns:
            pd.DataFrame: DataFrame containing summary statistics.
        """
        data = self.estimates.copy()
        out = pd.DataFrame()
        out['median'] = data.median(axis=1)
        out['max'] = data.max(axis=1)
        out['min'] = data.min(axis=1)
        out['ci_up'] = data.quantile(q=0.975, axis=1,
                                     interpolation='nearest')
        out['ci_down'] = data.quantile(q=0.025, axis=1,
                                       interpolation='nearest')
        return out

    def plot(self,
             specs=None,
             colormap=None,
             colorset=None,
             figsize=(12, 6)):
        """
        Plots the regression results using specified options.

        Returns
        -------
        matplotlib.figure.Figure:
            Plot showing the regression results.
        """

        fig, ax = plt.subplots(figsize=figsize)

        if specs is not None:
            if not all(isinstance(l, list) for l in specs):
                raise TypeError("'specs' must be a list of lists.")

            if not all(frozenset(spec) in self.specs_names.to_list() for spec in specs):
                raise TypeError("All specifications in 'spec' must be in the valid computed specifications.")

        plot_curve(results_object=self,
                   specs=specs,
                   ax=ax,
                   colormap=colormap,
                   colorset=colorset)
        return fig

    def merge(self, result_obj, left_prefix, right_prefix):
        """
        Merges two OLSResult objects into one.

        Parameters
        -------
            result_obj (OLSResult): OLSResult object to be merged.
            left_prefix (str): Prefix for the orignal result object.
            right_prefix (str): Prefix fort the new result object.

        Raises
        -------
            TypeError: If the input object is not an instance of OLSResult.
        """
        if not isinstance(result_obj, OLSResult):
            raise TypeError("'result_obj' must be an instance of OLSResult.")

        if not isinstance(left_prefix, str) or not isinstance(right_prefix, str):
            raise TypeError("'prefixes' must be of type 'str.'")

        if self.y_name != result_obj.y_name:
            raise ValueError('Dependent variable names must match.')

        specs_original = [frozenset(list(s) + [left_prefix]) for s in self.specs_names]
        specs_new = [frozenset(list(s) + [right_prefix]) for s in result_obj.specs_names]
        y = self.y_name
        specs = specs_original + specs_new
        estimates = pd.concat([self.estimates, result_obj.estimates], ignore_index=True)
        p_values = pd.concat([self.p_values, result_obj.p_values], ignore_index=True)

        return MergedResult(
            y=y,
            specs=specs,
            estimates=estimates,
            p_values=p_values
        )


class OLSResult(Protoresult):
    """
    Result class containing the output of the OLSRobust class.

    Parameters:
        y (str): The name of the dependent variable.
        specs (list of str): List of specification names.
        all_predictors (list of lists of str): List of predictor variable names for each specification.
        controls (list of str): List of control variable names.
        draws (int): Number of draws in the analysis.
        estimates (pd.DataFrame): DataFrame containing regression coefficient estimates.
        all_b (list of lists): List of coefficient estimates for each specification and draw.
        all_p (list of lists): List of p-values for each specification and draw.
        p_values (pd.DataFrame): DataFrame containing p-values for coefficient estimates.
        ll_array (list): List of log-likelihood values for each specification.
        aic_array (list): List of AIC values for each specification.
        bic_array (list): List of BIC values for each specification.
        hqic_array (list): List of HQIC values for each specification.
        av_k_metric_array (list, optional): List of average Kullback-Leibler divergence metrics.

    Methods:
        save(filename):
            Save the OLSResult object to a file using pickle.

        load(filename):
            Load an OLSResult object from a file using pickle.

        summary():
            Placeholder for a method to generate a summary of the results.

        plot(specs=None, ic=None, colormap=None, colorset=None, figsize=(12, 6)):
            Generate plots of the OLS results.

        compute_bma():
            Perform Bayesian model averaging using BIC implied priors and return the results.

        merge(result_obj, prefix):
            Merge two OLSResult objects into one.

    Attributes:
        y_name (str): The name of the dependent variable.
        specs_names (pd.Series): Series containing specification names.
        all_predictors (list of lists of str): List of predictor variable names for each specification.
        controls (list of str): List of control variable names.
        draws (int): Number of draws in the analysis.
        estimates (pd.DataFrame): DataFrame containing regression coefficient estimates.
        p_values (pd.DataFrame): DataFrame containing p-values for coefficient estimates.
        all_b (list of lists): List of coefficient estimates for each specification and draw.
        all_p (list of lists): List of p-values for each specification and draw.
        summary_df (pd.DataFrame): DataFrame containing summary statistics of coefficient estimates.
        summary_bma (pd.DataFrame, optional): DataFrame containing Bayesian model averaging results.
    """

    def __init__(self, *,
                 y,
                 x,
<<<<<<< HEAD
                 data,
=======
>>>>>>> 83b46b0e
                 specs,
                 all_predictors,
                 controls,
                 draws,
                 estimates,
                 all_b,
                 all_p,
                 p_values,
                 ll_array,
                 aic_array,
                 bic_array,
                 hqic_array,
<<<<<<< HEAD
                 av_k_rmse_array=None,
                 av_k_r2_array=None,
                 av_k_ce_array=None):
        super().__init__()
        self.y_name = y
        self.x_name = x
        self.data = data
=======
                 av_k_metric_array=None,
                 model_name):
        super().__init__()
        self.y_name = y
        self.x_name = x
>>>>>>> 83b46b0e
        self.specs_names = pd.Series(specs)
        self.all_predictors = all_predictors
        self.controls = controls
        self.draws = draws
        self.estimates = pd.DataFrame(estimates)
        self.p_values = pd.DataFrame(p_values)
        self.all_b = all_b
        self.all_p = all_p
        self.summary_df = self._compute_summary()
        self.summary_df['ll'] = pd.Series(ll_array)
        self.summary_df['aic'] = pd.Series(aic_array)
        self.summary_df['bic'] = pd.Series(bic_array)
        self.summary_df['hqic'] = pd.Series(hqic_array)
        self.summary_df['av_k_rmse'] = pd.Series(av_k_rmse_array)
        self.summary_df['av_k_r2'] = pd.Series(av_k_r2_array)
        self.summary_df['av_k_cross_entropy'] = pd.Series(av_k_ce_array)
        self.summary_df['spec_name'] = self.specs_names
        self.summary_df['y'] = self.y_name
        self.model_name = model_name

    def save(self, filename):
        """
        Saves the OLSResult object to a binary file.

        Args:
            filename (str): Name of the file to which the object will be saved.
        """
        with open(filename, 'wb') as f:
            _pickle.dump(self, f, -1)

    @classmethod
    def load(cls, filename):
        """
        Loads an OLSResult object from a binary file.

        Args:
            filename (str): Name of the file from which the object will be loaded.

        Returns:
            OLSResult: Loaded OLSResult object.
        """
        with open(filename, 'rb') as f:
            return _pickle.load(f)

    def summary(self):
        """
        Prints a summary of the model including basic configuration and robustness metrics.
        """
        # Helper function to print section headers
        def print_separator(title=None):

            if title:
                print('============================================================================================================')
                print(title)
                print('============================================================================================================')

            else:
                print('------------------------------------------------------------------------------------------------------------')

        # Display basic model information
        print_separator("1. Model Summary")
        print(f"Model: {self.model_name}")
        print(f"Dependent variable: {self.y_name}")
        print(f"Independent variable: {self.x_name}")
        print(f"Number of possible controls: {len(self.controls)}")
        print(f"Number of draws: {self.draws}")
        print(f"Number of specifications: {len(self.specs_names)}")

        # Prepare the DataFrame for model metrics
        df_model_result = pd.DataFrame({
            'betas': [b[0][0] for b in self.all_b],
            'p_values': [p[0][0] for p in self.all_p]
        })
        df_model_result['positive_beta'] = df_model_result['betas'].apply(lambda x: 1 if x > 0 else 0)
        df_model_result['significant'] = df_model_result['p_values'].apply(lambda x: 1 if x < 0.05 else 0)

        # Print model robustness metrics
        print_separator("2.Model Robustness Metrics")
        print('2.1 Inference Metrics')
        print_separator()

        print(f"Mean beta: {df_model_result['betas'].mean():.2f}")
        print(f"Significant portion of beta: {df_model_result['significant'].mean():.2f}")
        print(f"Positive portion of beta: {df_model_result['positive_beta'].mean():.2f}")
        print(f"Positive and Significant portion of beta: {(df_model_result['positive_beta'] & df_model_result['significant']).mean():.2f}")

        print(f"Min AIC: {self.summary_df['aic'].min()}, Specs: {list(self.summary_df['spec_name'].loc[self.summary_df['aic'].idxmin()])}")
        print(f"Min BIC: {self.summary_df['bic'].min()}, Specs: {list(self.summary_df['spec_name'].loc[self.summary_df['bic'].idxmin()])}")
        print(f"Min HQIC: {self.summary_df['hqic'].min()}, Specs: {list(self.summary_df['spec_name'].loc[self.summary_df['hqic'].idxmin()])}")
        print_separator()
        print('2.2 Averaged Out-Of-Sample Metrics (Kullback-Leibler Divergence)')
        print_separator()
        oos_max_row = self.summary_df.loc[self.summary_df['av_k_metric'].idxmax(),]
        print(f'Max: {oos_max_row["av_k_metric"]}, Specs: {list(oos_max_row["spec_name"])} ')
        oos_min_row = self.summary_df.loc[self.summary_df['av_k_metric'].idxmin(),]
        print(f'Min: {oos_min_row["av_k_metric"]}, Specs: {list(oos_min_row["spec_name"])} ')
        print(f"Mean: {self.summary_df['av_k_metric'].mean():.2f}")
        print(f"Median: {self.summary_df['av_k_metric'].median():.2f}")





    def plot(self,
             specs=None,
             ic='aic',
             colormap=None,
             colorset=None,
             figsize=(12, 6)):
        """
        Plots the regression results using specified options.

        Args:
            specs (list, optional): List of list of specification names to include in the plot.
            ic (str, optional): Information criterion to use for model selection (e.g., 'bic', 'aic').
            colormap (str, optional): Colormap to use for the plot.
            colorset (list, optional): List of colors to use for different specifications.
            figsize (tuple, optional): Size of the figure (width, height) in inches.

        Returns:
            matplotlib.figure.Figure: Plot showing the regression results.
        """

        valid_ic = ['bic', 'aic', 'hqic']

        if specs is not None:
            if not all(isinstance(l, list) for l in specs):
                raise TypeError("'specs' must be a list of lists.")

            if not all(frozenset(spec) in self.specs_names.to_list() for spec in specs):
                raise TypeError("All specifications in 'spec' must be in the valid computed specifications.")

        if ic not in valid_ic:
            raise ValueError(f"'ic' must be one of the following: {valid_ic}")

        return plot_results(results_object=self,
                            specs=specs,
                            ic=ic,
                            colormap=colormap,
                            colorset=colorset,
                            figsize=figsize)

    def _compute_summary(self):
        """
        Computes summary statistics based on coefficient estimates.

        Returns:
            pd.DataFrame: DataFrame containing summary statistics.
        """
        data = self.estimates.copy()
        out = pd.DataFrame()
        out['median'] = data.median(axis=1)
        out['max'] = data.max(axis=1)
        out['min'] = data.min(axis=1)
        out['ci_up'] = data.quantile(q=0.975, axis=1,
                                     interpolation='nearest')
        out['ci_down'] = data.quantile(q=0.025, axis=1,
                                       interpolation='nearest')
        return out

    def compute_bma(self):
        """
        Performs Bayesian Model Averaging (BMA) using BIC implied priors.

        Returns:
            pd.DataFrame: DataFrame containing BMA results.
        """
        likelihood_per_var = []
        weigthed_coefs = []
        max_ll = np.max(-self.summary_df.bic / 2)
        shifted_ll = (-self.summary_df.bic / 2) - max_ll
        models_likelihood = np.exp(shifted_ll)
        sum_likelihoods = np.nansum(models_likelihood)
        coefs = [[i[0] for i in x] for x in self.all_b]
        coefs = [i for sl in coefs for i in sl]
        var_names = [i for sl in self.all_predictors for i in sl]
        coefs_df = pd.DataFrame({'coef': coefs, 'var_name': var_names})
        for ele in self.controls:
            idx = []
            for spec in self.specs_names:
                idx.append(ele in spec)
            likelihood_per_var.append(np.nansum(models_likelihood[idx]))
            coefs = coefs_df[coefs_df.var_name == ele].coef.to_numpy()
            likelihood = models_likelihood[idx]
            weigthed_coef = coefs * likelihood
            weigthed_coefs.append(np.nansum(weigthed_coef))
        probs = likelihood_per_var / sum_likelihoods
        final_coefs = weigthed_coefs / sum_likelihoods
        summary_bma = pd.DataFrame({
            'control_var': self.controls,
            'probs': probs,
            'average_coefs': final_coefs
        })
        return summary_bma

    def merge(self, result_obj, left_prefix, right_prefix) -> MergedResult:
        """
        Merges two OLSResult objects into one.

        Args:
            result_obj (OLSResult): OLSResult object to be merged.
            left_prefix (str): Prefix for the orignal result object.
            right_prefix (str): Prefix fort the new result object.

        Raises:
            TypeError: If the input object is not an instance of OLSResult.
        """
        if not isinstance(result_obj, OLSResult):
            raise TypeError("'result_obj' must be an instance of OLSResult.")

        if not isinstance(left_prefix, str) or not isinstance(right_prefix, str):
            raise TypeError("'prefixes' must be of type 'str.'")

        if self.y_name != result_obj.y_name:
            raise ValueError('Dependent variable names must match.')

        specs_original = [frozenset(list(s) + [left_prefix]) for s in self.specs_names]
        specs_new = [frozenset(list(s) + [right_prefix]) for s in result_obj.specs_names]
        y = self.y_name
        specs = specs_original + specs_new
        estimates = pd.concat([self.estimates, result_obj.estimates], ignore_index=True)
        p_values = pd.concat([self.p_values, result_obj.p_values], ignore_index=True)

        return MergedResult(
            y=y,
            specs=specs,
            estimates=estimates,
            p_values=p_values
        )

    def save_to_csv(self, path: str):
        """
        Function to save summary dataframe to a csv
        """
        self.summary_df.to_csv(path)


class OLSRobust(Protomodel):
    """
    Class for multi-variate regression using OLS

    Parameters
    ----------
    y : str
     Name of the dependent variable.
    x : str or list<str>
     List of names of the independent variable(s).
    data : DataFrame
     DataFrame contaning all the data to be used in the model.

    Returns
    -------
    self : Object
        An object containing the key metrics.
    """

    def __init__(self, *, y, x, data, model_name='OLS Robust'):
        """
        Initialize the OLSRobust object.

        Parameters
        ----------
        y : list<str>
            Name of the dependent variable.
        x : list<str>
            List of names of the independent variable(s).
        data : DataFrame
            DataFrame containing all the data to be used in the model.
        """
        super().__init__()
        if not isinstance(y, list) or not isinstance(x, list):
            raise TypeError("'y' and 'x' must be lists.")

        if not isinstance(data, pd.DataFrame):
            raise TypeError("'data' must be a pandas DataFrame.")

        all_vars = set(data.columns)
        if not all(var in all_vars for var in y) or not all(var in all_vars for var in x):
            raise ValueError("Variable names in 'y' and 'x' must exist in the provided DataFrame 'data'.")

        if data.isnull().values.any():
            warnings.warn('Missing values found in data. Listwise deletion will be applied',
                          MissingValueWarning)
        self.y = y
        self.x = x
        self.data = data
        self.results = None
        self.model_name = model_name
        self.parameters = {}
        self.parameters['y'] = self.y
        self.parameters['x'] = self.x 


    def get_results(self):
        """
        Get the results of the OLS regression.

        Returns
        -------
        results : OLSResult
            Object containing the regression results.
        """
        return self.results

    def multiple_y(self):
        """
        Cumputes composite y based on multiple indicators provided.
        """
        self.y_specs = []
        self.y_composites = []
        print("Calculating Composite Ys")
        for spec, index in track(zip(all_subsets(self.y),
                                     range(0, space_size(self.y))), total=space_size(self.y)):
            if len(spec) > 0:
                subset = self.data[list(spec)]
                subset = (subset - subset.mean()) / subset.std()
                self.y_composites.append(subset.mean(axis=1))
                self.y_specs.append(spec)
                self.parameters['y_specs'] = self.y_specs
                self.parameters['y_composites'] = self.y_composites

    def fit(self,
            *,
            controls,
            group=None,
            draws=500,
            kfold=5,
            shuffle=False):
        """
        Fit the OLS models into the specification space as well as over the bootstrapped samples.

        Parameters
        ----------
        controls : list<str>
            List containing all the names of the possible control variables of the model.
        group : str
            Grouping variable. If provided, a Fixed Effects model is estimated.
        draws : int, optional
            Number of draws for bootstrapping. Default is 500.
        kfold : int, optional
            Number of folds for k-fold cross-validation. Default is None.
        shuffle : bool, optional
            Whether to shuffle y variable to estimate joint significance test. Default is False.

        Returns
        -------
        self : Object
            Object class OLSRobust containing the fitted estimators.
        """
        if not isinstance(controls, list):
            raise TypeError("'controls' must be a list.")

        all_vars = set(self.data.columns)
        if not all(var in all_vars for var in controls):
            raise ValueError("Variable names in 'controls' must exist in the provided DataFrame 'data'.")

        if group is not None:
            if not isinstance(group, str) or not group in all_vars:
                raise ValueError("'group' variable must exist in the provided DataFrame 'data'.")
            
        if kfold < 2:
            raise ValueError(f"kfold values mustbe 2 or above, current value is {kfold}.")
        
        if draws < 1:
            raise ValueError(f"Draws value mustbe 1 or above, current value is {draws}.")

        sample_size = self.data.shape[0]

        if len(self.y) > 1:
            self.multiple_y()
            list_all_predictors = []
            list_b_array = []
            list_p_array = []
            list_ll_array = []
            list_aic_array = []
            list_bic_array = []
            list_hqic_array = []
            list_av_k_rmse_array = []
            list_av_k_r2_array = []
            list_av_k_ce_array = []
            y_names = []
            specs = []
            for y, y_name in zip(self.y_composites,
                                 self.y_specs):
                space_n = space_size(controls)
                b_array = np.empty([space_n, draws])
                p_array = np.empty([space_n, draws])
                ll_array = np.empty([space_n])
                aic_array = np.empty([space_n])
                bic_array = np.empty([space_n])
                hqic_array = np.empty([space_n])
                all_predictors = []
                av_k_rmse_array = np.empty([space_n])
                av_k_r2_array = np.empty([space_n])
                av_k_ce_array = np.empty([space_n])

                for spec, index in track(zip(all_subsets(controls), range(0, space_n)), total=space_n):
                    if len(spec) == 0:
                        comb = self.data[self.x]
                    else:
                        comb = self.data[self.x + list(spec)]
                    if group:
                        comb = self.data[self.x + [group] + list(spec)]

                    comb = pd.concat([y, comb], axis=1)
                    comb = comb.dropna()

                    if group:
                        comb = group_demean(comb, group=group)
                    (b_all, p_all, ll_i,
                     aic_i, bic_i, hqic_i,
                     av_k_rmse_i, av_k_r2_i, av_k_cross_entropy_i) = self._full_sample_OLS(comb,
                                                            kfold=kfold)
                    b_list, p_list = (zip(*Parallel(n_jobs=-1)
                    (delayed(self._strap_OLS)
                     (comb,
                      group,
                      sample_size,
                      shuffle)
                     for i in range(0,
                                    draws))))
                    y_names.append(y_name)
                    specs.append(frozenset(list(y_name) + list(spec)))
                    all_predictors.append(self.x + list(spec) + ['const'])
                    b_array[index, :] = b_list
                    p_array[index, :] = p_list
                    ll_array[index] = ll_i
                    aic_array[index] = aic_i
                    bic_array[index] = bic_i
                    hqic_array[index] = hqic_i
                    av_k_rmse_array[index] = av_k_rmse_i
                    av_k_r2_array[index] = av_k_r2_i
                    av_k_ce_array[index] = av_k_cross_entropy_i

                list_all_predictors.append(all_predictors)
                list_b_array.append(b_array)
                list_p_array.append(p_array)
                list_ll_array.append(ll_array)
                list_aic_array.append(aic_array)
                list_bic_array.append(bic_array)
                list_hqic_array.append(hqic_array)
                list_av_k_rmse_array.append(av_k_rmse_array)
                list_av_k_r2_array.append(av_k_r2_array)
                list_av_k_ce_array.append(av_k_ce_array)

            results = OLSResult(
                y=y_names,
<<<<<<< HEAD
                x=self.x,
                data=self.data,
=======
                x= self.x[0], # test this!
>>>>>>> 83b46b0e
                specs=specs,
                all_predictors=list_all_predictors,
                controls=controls,
                draws=draws,
                all_b=b_all,
                all_p=p_all,
                estimates=np.vstack(list_b_array),
                p_values=np.vstack(list_p_array),
                ll_array=np.hstack(list_ll_array),
                aic_array=np.hstack(list_aic_array),
                bic_array=np.hstack(list_bic_array),
                hqic_array=np.hstack(list_hqic_array),
<<<<<<< HEAD
                av_k_rmse_array=np.hstack(list_av_k_rmse_array),
                av_k_r2_array=np.hstack(list_av_k_r2_array),
                av_k_ce_array=np.hstack(list_av_k_ce_array)
=======
                av_k_metric_array=np.hstack(list_av_k_metric_array),
                model_name = self.model_name
>>>>>>> 83b46b0e
            )

            self.results = results

        else:
            space_n = space_size(controls)
            specs = []
            all_predictors = []
            b_all_list = []
            p_all_list = []
            b_array = np.empty([space_n, draws])
            p_array = np.empty([space_n, draws])
            ll_array = np.empty([space_n])
            aic_array = np.empty([space_n])
            bic_array = np.empty([space_n])
            hqic_array = np.empty([space_n])
            av_k_rmse_array = np.empty([space_n])
            av_k_r2_array = np.empty([space_n])
            av_k_ce_array = np.empty([space_n])
            for spec, index in track(zip(all_subsets(controls), range(0, space_n)), total=space_n):
                if len(spec) == 0:
                    comb = self.data[self.y + self.x]
                else:
                    comb = self.data[self.y + self.x + list(spec)]
                if group:
                    comb = self.data[self.y + self.x + [group] + list(spec)]

                comb = comb.dropna()

                if group:
                    comb = group_demean(comb, group=group)
                (b_all, p_all, ll_i,
                 aic_i, bic_i, hqic_i,
                 av_k_rmse_i, av_k_r2_i, av_k_cross_entropy_i) = self._full_sample_OLS(comb,
                                                        kfold=kfold)
                b_list, p_list = (zip(*Parallel(n_jobs=-1)
                (delayed(self._strap_OLS)
                 (comb,
                  group,
                  sample_size,
                  shuffle)
                 for i in range(0,
                                draws))))

                specs.append(frozenset(spec))
                all_predictors.append(self.x + list(spec) + ['const'])
                b_array[index, :] = b_list
                p_array[index, :] = p_list
                ll_array[index] = ll_i
                aic_array[index] = aic_i
                bic_array[index] = bic_i
                hqic_array[index] = hqic_i
                av_k_rmse_array[index] = av_k_rmse_i
                av_k_r2_array[index] = av_k_r2_i
                av_k_ce_array[index] = av_k_cross_entropy_i
                b_all_list.append(b_all)
                p_all_list.append(p_all)

            results = OLSResult(y=self.y[0],
                                x=self.x[0],
<<<<<<< HEAD
                                data=self.data,
=======
>>>>>>> 83b46b0e
                                specs=specs,
                                all_predictors=all_predictors,
                                controls=controls,
                                draws=draws,
                                all_b=b_all_list,
                                all_p=p_all_list,
                                estimates=b_array,
                                p_values=p_array,
                                ll_array=ll_array,
                                aic_array=aic_array,
                                bic_array=bic_array,
                                hqic_array=hqic_array,
<<<<<<< HEAD
                                av_k_rmse_array=av_k_rmse_array,
                                av_k_r2_array=av_k_r2_array,
                                av_k_ce_array=av_k_ce_array)
=======
                                av_k_metric_array=av_k_metric_array,
                                model_name=self.model_name)
>>>>>>> 83b46b0e

            self.results = results

    def _predict(self, x_test, betas):
        """
        Predict the dependent variable based on the test data and coefficients.

        Parameters
        ----------
        x_test : array-like
            Test data for independent variables.
        betas : array-like
            Coefficients obtained from the regression.

        Returns
        -------
        y_pred : array
            Predicted values for the dependent variable.
        """
        return np.dot(x_test, betas)
    
    def _full_sample_OLS(self,
                         comb_var,
                         kfold):
        """
        Call stripped_ols() over the full data containing y, x, and controls.

        Parameters
        ----------
        comb_var : Array
            ND array-like object containing the data for y, x, and controls.
        kfold : Boolean
            Whether or not to calculate k-fold cross-validation.

        Returns
        -------
        beta : float
            Estimate for x.
        p : float
            P value for x.
        AIC : float
            Akaike information criteria value for the model.
        BIC : float
            Bayesian information criteria value for the model.
        HQIC : float
            Hannan-Quinn information criteria value for the model.
        """
        y = comb_var.iloc[:, [0]]
        x = comb_var.drop(comb_var.columns[0], axis=1)
        out = simple_ols(y=y,
                         x=x)
        av_k_rmse = None
        av_k_r2 = None
        av_k_cross_entropy = None
        if kfold:
            k_fold = KFold(kfold)
            rmse = []
            r2 = []
            cross_entropy = []
            for k, (train, test) in enumerate(k_fold.split(x, y)):
                out_k = simple_ols(y=y.loc[train],
                                   x=x.loc[train])
                y_pred = self._predict(x.loc[test], out_k['b'])
                y_true = y.loc[test]
                k_rmse = root_mean_squared_error(y_true, y_pred)
                k_r2 = r2_score(y_true, y_pred)
                k_cross_entropy = log_loss(y_true, y_pred)
                rmse.append(k_rmse)
                r2.append(k_r2)
                cross_entropy.append(k_cross_entropy)
            av_k_rmse = np.mean(rmse)
            av_k_r2 = np.mean(r2)
            av_k_cross_entropy = np.mean(cross_entropy)
        return (out['b'],
                out['p'],
                out['ll'][0][0],
                out['aic'][0][0],
                out['bic'][0][0],
                out['hqic'][0][0],
                av_k_rmse,
                av_k_r2,
                av_k_cross_entropy)

    def _strap_OLS(self,
                   comb_var,
                   group,
                   sample_size,
                   shuffle):
        """
        Call stripped_ols() over a random sample of the data containing y, x, and controls.

        Parameters
        ----------
        comb_var : Array
            ND array-like object containing the data for y, x, and controls.
        group : str
            Grouping variable. If provided, sampling is performed over the group variable.
        sample_size : int
            Sample size to use in the bootstrap.
        shuffle : bool
            Whether to shuffle y var to estimate joint significant test.

        Returns
        -------
        beta : float
            Estimate for x.
        p : float
            P value for x.
        """
        temp_data = comb_var.copy()

        if shuffle:
            y = temp_data.iloc[:, [0]]
            idx_y = np.random.permutation(y.index)
            y = pd.DataFrame(y.iloc[idx_y]).reset_index(drop=True)
            x = temp_data.drop(temp_data.columns[0], axis=1)
            temp_data = pd.concat([y, x], axis=1)

        if group is None:
            samp_df = temp_data.sample(n=sample_size, replace=True)
            # @TODO generalize the frac to the function call
            y = samp_df.iloc[:, [0]]
            x = samp_df.drop(samp_df.columns[0], axis=1)
            output = stripped_ols(y, x)
            b = output['b']
            p = output['p']
            return b[0][0], p[0][0]
        else:
            idx = np.random.choice(temp_data[group].unique(), sample_size)
            select = temp_data[temp_data[group].isin(idx)]
            no_singleton = select[select.groupby(group).transform('size') > 1]
            no_singleton = no_singleton.drop(columns=[group])
            y = no_singleton.iloc[:, [0]]
            x = no_singleton.drop(no_singleton.columns[0], axis=1)
            output = stripped_ols(y, x)
            b = output['b']
            p = output['p']
            return b[0][0], p[0][0]


class LRobust(Protomodel):
    """
    A class to perform logistic regression analysis, underlying lr package = statsmodel

    Parameters
    ----------
    y : array-like
        Dependent variable values.
    x : array-like
        Independent variable values. The matrix should be shaped as
        (number of observations, number of independent variables).
    data : DataFrame
        A pandas DataFrame containing the variables in the model.

    Attributes
    ----------
    y : array-like
        Dependent variable values.
    x : array-like
        Independent variable values.
    data : DataFrame
        A pandas DataFrame containing the variables in the model.
    results : dict
        A dictionary containing regression coefficients ('b') and corresponding
        p-values ('p') for each independent variable.
    """

    def __init__(self, *, y, x, data, model_name='Logistic Regression Robust'):
        """
        Initialize the LRobust object.

        Parameters
        ----------
        y : str
            Name of the dependent variable.
        x : str or list<str>
            List of names of the independent variable(s).
        data : DataFrame
            DataFrame containing all the data to be used in the model.
        """
        super().__init__()
        if not isinstance(y, list) or not isinstance(x, list):
            raise TypeError("'y' and 'x' must be lists.")

        if not isinstance(data, pd.DataFrame):
            raise TypeError("'data' must be a pandas DataFrame.")

        all_vars = set(data.columns)
        if not all(var in all_vars for var in y) or not all(var in all_vars for var in x):
            raise ValueError("Variable names in 'y' and 'x' must exist in the provided DataFrame 'data'.")

        if data.isnull().values.any():
            warnings.warn('Missing values found in data. Listwise deletion will be applied',
                          MissingValueWarning)
        self.y = y
        self.x = x
        self.data = data
        self.results = None
        self.model_name = model_name

    def get_results(self):
        """
        Get the results of the OLS regression.

        Returns
        -------
        results : OLSResult
            Object containing the regression results.
        """
        return self.results

    def multiple_y(self):
        raise NotImplementedError("Not implemented yet")

    def _full_sample(self, comb_var, kfold):
        """
        Call logistic_regression_sm_stripped() over the full data containing y, x, and controls.

        Parameters
        ----------
        comb_var : Array
            ND array-like object containing the data for y, x, and controls.
        kfold : Boolean
            Whether or not to calculate k-fold cross-validation.

        Returns
        -------
        beta : float
            Estimate for x.
        p : float
            P value for x.
        AIC : float
            Akaike information criteria value for the model.
        BIC : float
            Bayesian information criteria value for the model.
        HQIC : float
            Hannan-Quinn information criteria value for the model.
        """
        y = comb_var.iloc[:, [0]]
        x = comb_var.drop(comb_var.columns[0], axis=1)

        out = logistic_regression_sm(y=y, x=x)
        av_k_rmse = None
        av_k_r2 = None
        av_k_cross_entropy = None

        if kfold:
            k_fold = KFold(kfold)
            rmse = []
            r2 = []
            cross_entropy = []
            for k, (train, test) in enumerate(k_fold.split(x, y)):
                out_k = logistic_regression_sm(y=y.loc[train], x=x.loc[train])
                y_pred = self._predict_LR(x.loc[test], out_k['b'])
                y_true = y.loc[test]
                k_rmse = root_mean_squared_error(y_true, y_pred)
                k_r2 = r2_score(y_true, y_pred)
                k_cross_entropy = log_loss(y_true, y_pred)
                rmse.append(k_rmse)
                r2.append(k_r2)
                cross_entropy.append(k_cross_entropy)
            av_k_rmse = np.mean(rmse)
            av_k_r2 = np.mean(r2)
            av_k_cross_entropy = np.mean(cross_entropy)
        return (out['b'],
                out['p'],
                out['ll'],
                out['aic'],
                out['bic'],
                out['hqic'],
                av_k_rmse,
                av_k_r2,
                av_k_cross_entropy)

    def _predict_LR(self, x_test, betas):
        """
        Predict the dependent variable using the estimated coefficients.
        """
        x_test = add_constant(x_test, prepend=False)
        return 1 / (1 + np.exp(-x_test.dot(betas)))
<<<<<<< HEAD
    
=======

>>>>>>> 83b46b0e
    def fit(self,
            *,
            controls,
            group=None,
            draws=500,
            sample_size=None,
            kfold=None,
            shuffle=False):
        if not isinstance(controls, list):
            raise TypeError("'controls' must be a list.")

        all_vars = set(self.data.columns)
        if not all(var in all_vars for var in controls):
            raise ValueError("Variable names in 'controls' must exist in the provided DataFrame 'data'.")

        if group is not None:
            if not group in all_vars:
                raise ValueError("'group' variable must exist in the provided DataFrame 'data'.")
            
        if kfold is not None and kfold < 2:
            raise ValueError(f"kfold values mustbe 2 or above, current value is {kfold}.")

        if sample_size is None:
            sample_size = self.data.shape[0]
        if len(self.y) > 1:
            raise NotImplementedError("Not implemented yet for logistic regression")
        else:
            space_n = space_size(controls)
            specs = []
            all_predictors = []
            b_all_list = []
            p_all_list = []
            b_array = np.empty([space_n, draws])
            p_array = np.empty([space_n, draws])
            ll_array = np.empty([space_n])
            aic_array = np.empty([space_n])
            bic_array = np.empty([space_n])
            hqic_array = np.empty([space_n])
            av_k_rmse_array = np.empty([space_n])
            av_k_r2_array = np.empty([space_n])
            av_k_ce_array = np.empty([space_n])

            for spec, index in track(zip(all_subsets(controls), range(0, space_n)), total=space_n):

                if len(spec) == 0:
                    comb = self.data[self.y + self.x]
                else:
                    comb = self.data[self.y + self.x + list(spec)]

                if group:
                    comb = self.data[self.y + self.x + [group] + list(spec)]

                comb = comb.dropna()

                if group:
                    comb = group_demean(comb, group=group)
                (b_all, p_all, ll_i,
                 aic_i, bic_i, hqic_i,
                 av_k_rmse_i, av_k_r2_i, av_k_cross_entropy_i) = self._full_sample(comb, kfold=kfold)

                b_list, p_list = (zip(*Parallel(n_jobs=-1)
                (delayed(self._strap_regression)
                 (comb,
                  group,
                  sample_size,
                  shuffle)
                 for i in range(0, draws))))

                specs.append(frozenset(spec))
                all_predictors.append(self.x + list(spec) + ['const'])
                b_array[index, :] = b_list
                p_array[index, :] = p_list
                ll_array[index] = ll_i
                aic_array[index] = aic_i
                bic_array[index] = bic_i
                hqic_array[index] = hqic_i
                av_k_rmse_array[index] = av_k_rmse_i
                av_k_r2_array[index] = av_k_r2_i
                av_k_ce_array[index] = av_k_cross_entropy_i
                b_all_list.append(b_all)
                p_all_list.append(p_all)

            results = OLSResult(y=self.y[0],
<<<<<<< HEAD
                                       specs=specs,
                                       all_predictors=all_predictors,
                                       controls=controls,
                                       draws=draws,
                                       all_b=b_all_list,
                                       all_p=p_all_list,
                                       estimates=b_array,
                                       p_values=p_array,
                                       ll_array=ll_array,
                                       aic_array=aic_array,
                                       bic_array=bic_array,
                                       hqic_array=hqic_array,
                                       av_k_rmse_array=av_k_rmse_array,
                                       av_k_r2_array=av_k_r2_array,
                                       av_k_ce_array=av_k_ce_array
                                       )
=======
                                x=self.x[0],
                                specs=specs,
                                all_predictors=all_predictors,
                                controls=controls,
                                draws=draws,
                                all_b=b_all_list,
                                all_p=p_all_list,
                                estimates=b_array,
                                p_values=p_array,
                                ll_array=ll_array,
                                aic_array=aic_array,
                                bic_array=bic_array,
                                hqic_array=hqic_array,
                                av_k_metric_array=av_k_metric_array,
                                model_name=self.model_name)
>>>>>>> 83b46b0e
            self.results = results

    def _strap_regression(self,
                          comb_var,
                          group,
                          sample_size,
                          shuffle):
        temp_data = comb_var.copy()

        if shuffle:
            y = temp_data.iloc[:, [0]]
            idx_y = np.random.permutation(y.index)
            y = pd.DataFrame(y.iloc[idx_y]).reset_index(drop=True)
            x = temp_data.drop(temp_data.columns[0], axis=1)
            temp_data = pd.concat([y, x], axis=1)

        if group is None:
            samp_df = temp_data.sample(n=sample_size, replace=True)
            y = samp_df.iloc[:, [0]]
            x = samp_df.drop(samp_df.columns[0], axis=1)
            output = logistic_regression_sm_stripped(y, x)
            return output['b'][0][0], output['p'][0][0]
        else:
            idx = np.random.choice(temp_data[group].unique(), sample_size)
            select = temp_data[temp_data[group].isin(idx)]
            no_singleton = select[select.groupby(group).transform('size') > 1]
            no_singleton = no_singleton.drop(columns=[group])
            y = no_singleton.iloc[:, [0]]
            x = no_singleton.drop(no_singleton.columns[0], axis=1)
            output = logistic_regression_sm(y, x)
<<<<<<< HEAD
            return output['b'][0][0], output['p'][0][0]
=======
            return output['b'][0][0], output['p'][0][0]
>>>>>>> 83b46b0e
<|MERGE_RESOLUTION|>--- conflicted
+++ resolved
@@ -184,10 +184,7 @@
     def __init__(self, *,
                  y,
                  x,
-<<<<<<< HEAD
                  data,
-=======
->>>>>>> 83b46b0e
                  specs,
                  all_predictors,
                  controls,
@@ -200,7 +197,6 @@
                  aic_array,
                  bic_array,
                  hqic_array,
-<<<<<<< HEAD
                  av_k_rmse_array=None,
                  av_k_r2_array=None,
                  av_k_ce_array=None):
@@ -208,13 +204,6 @@
         self.y_name = y
         self.x_name = x
         self.data = data
-=======
-                 av_k_metric_array=None,
-                 model_name):
-        super().__init__()
-        self.y_name = y
-        self.x_name = x
->>>>>>> 83b46b0e
         self.specs_names = pd.Series(specs)
         self.all_predictors = all_predictors
         self.controls = controls
@@ -662,12 +651,8 @@
 
             results = OLSResult(
                 y=y_names,
-<<<<<<< HEAD
                 x=self.x,
                 data=self.data,
-=======
-                x= self.x[0], # test this!
->>>>>>> 83b46b0e
                 specs=specs,
                 all_predictors=list_all_predictors,
                 controls=controls,
@@ -680,14 +665,9 @@
                 aic_array=np.hstack(list_aic_array),
                 bic_array=np.hstack(list_bic_array),
                 hqic_array=np.hstack(list_hqic_array),
-<<<<<<< HEAD
                 av_k_rmse_array=np.hstack(list_av_k_rmse_array),
                 av_k_r2_array=np.hstack(list_av_k_r2_array),
                 av_k_ce_array=np.hstack(list_av_k_ce_array)
-=======
-                av_k_metric_array=np.hstack(list_av_k_metric_array),
-                model_name = self.model_name
->>>>>>> 83b46b0e
             )
 
             self.results = results
@@ -748,10 +728,7 @@
 
             results = OLSResult(y=self.y[0],
                                 x=self.x[0],
-<<<<<<< HEAD
                                 data=self.data,
-=======
->>>>>>> 83b46b0e
                                 specs=specs,
                                 all_predictors=all_predictors,
                                 controls=controls,
@@ -764,14 +741,9 @@
                                 aic_array=aic_array,
                                 bic_array=bic_array,
                                 hqic_array=hqic_array,
-<<<<<<< HEAD
                                 av_k_rmse_array=av_k_rmse_array,
                                 av_k_r2_array=av_k_r2_array,
                                 av_k_ce_array=av_k_ce_array)
-=======
-                                av_k_metric_array=av_k_metric_array,
-                                model_name=self.model_name)
->>>>>>> 83b46b0e
 
             self.results = results
 
@@ -1052,11 +1024,7 @@
         """
         x_test = add_constant(x_test, prepend=False)
         return 1 / (1 + np.exp(-x_test.dot(betas)))
-<<<<<<< HEAD
     
-=======
-
->>>>>>> 83b46b0e
     def fit(self,
             *,
             controls,
@@ -1140,7 +1108,6 @@
                 p_all_list.append(p_all)
 
             results = OLSResult(y=self.y[0],
-<<<<<<< HEAD
                                        specs=specs,
                                        all_predictors=all_predictors,
                                        controls=controls,
@@ -1157,23 +1124,6 @@
                                        av_k_r2_array=av_k_r2_array,
                                        av_k_ce_array=av_k_ce_array
                                        )
-=======
-                                x=self.x[0],
-                                specs=specs,
-                                all_predictors=all_predictors,
-                                controls=controls,
-                                draws=draws,
-                                all_b=b_all_list,
-                                all_p=p_all_list,
-                                estimates=b_array,
-                                p_values=p_array,
-                                ll_array=ll_array,
-                                aic_array=aic_array,
-                                bic_array=bic_array,
-                                hqic_array=hqic_array,
-                                av_k_metric_array=av_k_metric_array,
-                                model_name=self.model_name)
->>>>>>> 83b46b0e
             self.results = results
 
     def _strap_regression(self,
@@ -1204,8 +1154,4 @@
             y = no_singleton.iloc[:, [0]]
             x = no_singleton.drop(no_singleton.columns[0], axis=1)
             output = logistic_regression_sm(y, x)
-<<<<<<< HEAD
             return output['b'][0][0], output['p'][0][0]
-=======
-            return output['b'][0][0], output['p'][0][0]
->>>>>>> 83b46b0e
