"""robustipy.models

This module implements multivariate regression classes for Robust Inference.
It includes classes for OLS (OLSRobust and OLSResult) and logistic regression (LRobust)
analysis, along with utilities for model merging, plotting, and Bayesian model averaging.
"""

from __future__ import annotations
import _pickle
import warnings
from typing import Any, Optional, Sequence, List, Tuple, Union

import matplotlib.pyplot as plt
import numpy as np
import pandas as pd
import shap
import sklearn
from joblib import Parallel, delayed
from rich.progress import track
from scipy.stats import norm
from sklearn.metrics import log_loss, r2_score, root_mean_squared_error
from sklearn.model_selection import GroupKFold, KFold, train_test_split
from statsmodels.tools.tools import add_constant

from robustipy.bootstrap_utils import stripped_ols
from robustipy.figures import plot_results
from robustipy.prototypes import Protoresult, BaseRobust
from robustipy.utils import (
    all_subsets,
    group_demean,
    logistic_regression_sm,
    simple_ols,
    space_size,
    mcfadden_r2,
    calculate_imv_score
)
def stouffer_method(
    p_values: Sequence[float],
    weights: Optional[Sequence[float]] = None,
    eps: Optional[float] = None,
) -> Tuple[float, float]:
    """
    Combine p-values using Stouffer's Z-method, guarding against ±∞.

    Parameters
    ----------
    p_values : sequence of float
        Iterable of individual p-values.
    weights : sequence of float, optional
        Stouffer weights. If None, performs unweighted combination.
    eps : float, optional
        Positive clipping constant.  Default is the smallest positive
        normal IEEE-754 double (≈2.22e-308).
    
    Returns
    -------
    Z : float
        Combined Z-score.
    p_combined : float
        Combined p-value.
    """
    p = np.asarray(p_values, dtype=float)

    if eps is None:
        eps = np.finfo(float).eps  # 2**-52 ≈ 2.22e-16, big enough for safety
    p = np.clip(p, eps, 1.0 - eps)

    z = norm.isf(p)

    if weights is None:
        Z = z.sum() / np.sqrt(len(z))
    else:
        w = np.asarray(weights, dtype=float)
        if w.shape != z.shape:
            raise ValueError("weights and p_values must have same length")
        Z = np.dot(w, z) / np.linalg.norm(w)

    p_combined = norm.sf(Z)
    return Z, p_combined


class MergedResult(Protoresult):

    """
    Combine and summarize results exclusively from one or more OLSResult runs.

    Parameters
    ----------
    y : str
        Dependent variable name shared by all merged results.
    specs : Sequence[Sequence[str]]
        List of specifications; each inner sequence names the controls defining one spec.
    estimates : array-like or pandas.DataFrame
        Coefficient estimates for each spec (rows) and bootstrap draw (columns).
    p_values : array-like or pandas.DataFrame
        Corresponding p-values for each estimate.
    r2_values : array-like or pandas.DataFrame
        R² values for each spec and draw.

    Attributes
    ----------
    y_name : str
        Name of the dependent variable.
    specs_names : pandas.Series[frozenset]
        Each entry is the set of control variables defining a spec.
    estimates : pandas.DataFrame
        Coefficient estimates by spec and draw.
    p_values : pandas.DataFrame
        P-values by spec and draw.
    r2_values : pandas.DataFrame
        R² values by spec and draw.
    summary_df : pandas.DataFrame
        Per-spec summary with median, min, max, and 95% confidence intervals.
    """
    def __init__(
        self,
        *,
        y: str,
        specs: Sequence[Sequence[str]],
        estimates: Union[np.ndarray, pd.DataFrame],
        p_values: Union[np.ndarray, pd.DataFrame],
        r2_values: Union[np.ndarray, pd.DataFrame],
    ) -> None:
        super().__init__()
        self.y_name = y
        self.specs_names = pd.Series(specs)
        self.estimates = pd.DataFrame(estimates)
        self.p_values = pd.DataFrame(p_values)
        self.r2_values = pd.DataFrame(r2_values)
        self.summary_df = self._compute_summary()
        self.summary_df['spec_name'] = self.specs_names

    def summary(self) -> None:
        """
        Generates a summary of the regression results (not implemented).
        """
        pass

    def _compute_summary(self) -> pd.DataFrame:
        """
        Computes summary statistics based on coefficient estimates.

        Returns:
            pd.DataFrame: DataFrame containing median, min, max, and quantiles.
        """
        # TODO: use pandas describe
        data = self.estimates.copy()
        out = pd.DataFrame()
        out['median'] = data.median(axis=1)
        out['max'] = data.max(axis=1)
        out['min'] = data.min(axis=1)
        out['ci_up'] = data.quantile(q=0.975, axis=1, interpolation='nearest')
        out['ci_down'] = data.quantile(q=0.025, axis=1, interpolation='nearest')
        return out

    def plot(
        self,
        loess: bool = True,
        specs: Optional[List[List[str]]] = None,
        colormap: str = 'Spectral_r',
        figsize: Tuple[int, int] = (16, 14),
        ext: str = 'pdf',
        project_name: str = 'no_project_name',
    ) -> plt.Figure:
        """
        Plot specification results highlighting up to three specs.

        Parameters
        ----------
        loess : bool
            Whether to apply LOESS smoothing to confidence intervals.
        specs : list of list of str, optional
            Specifications to highlight.
        colormap : str
            Matplotlib colormap name.
        figsize : tuple
            Figure size (width, height).
        ext : str
            File extension for saving.
        project_name : str
            Prefix for saved figure.

        Returns
        -------
        matplotlib.figure.Figure:
            Plot showing the regression results.
        """
        fig, ax = plt.subplots(figsize=figsize)

        if specs is not None and len(specs) == 0:
            specs = None
        if specs is not None:
            if not all(isinstance(spec, list) for spec in specs):
                raise TypeError("'specs' must be a list of lists.")
            if len(specs) > 3:
                raise ValueError("The max number of specifications to highlight is 3")
            if not all(frozenset(spec) in self.specs_names.to_list() for spec in specs):
                raise TypeError("All specifications in 'specs' must be in the valid computed specifications.")

        plot_results(
            results_object=self,
            loess=loess,
            specs=specs,
            ax=ax,
            colormap=colormap,
            ext=ext,
            project_name=project_name
        )
        return fig

    def merge(
        self,
        result_obj: OLSResult,
        left_prefix: str,
        right_prefix: str,
    ) -> MergedResult:
        """
        Merge the current OLSResult object with another, tagging each specification
        with a prefix to indicate origin.

        Parameters
        ----------
        result_obj : OLSResult
            Another OLSResult object to merge.
        left_prefix : str
            Prefix to tag the specifications from the current object.
        right_prefix : str
            Prefix to tag the specifications from the result_obj object.

        Returns
        -------
        MergedResult
            A new MergedResult object containing combined estimates and metadata.

        Raises
        ------
        TypeError
            If result_obj is not an instance of OLSResult or prefixes are not strings.
        ValueError
            If the dependent variable names do not match between the two objects.
        """
        if not isinstance(result_obj, OLSResult):
            raise TypeError("'result_obj' must be an instance of OLSResult.")
        if not isinstance(left_prefix, str) or not isinstance(right_prefix, str):
            raise TypeError("'prefixes' must be of type 'str'.")
        if self.y_name != result_obj.y_name:
            raise ValueError('Dependent variable names must match.')

        specs_original = [frozenset(list(s) + [left_prefix]) for s in self.specs_names]
        specs_new = [frozenset(list(s) + [right_prefix]) for s in result_obj.specs_names]
        y = self.y_name
        specs = specs_original + specs_new
        estimates = pd.concat([self.estimates, result_obj.estimates], ignore_index=True)
        p_values = pd.concat([self.p_values, result_obj.p_values], ignore_index=True)
        r2_values = pd.concat([self.r2_values, result_obj.r2_values], ignore_index=True)

        return MergedResult(
            y=y,
            specs=specs,
            estimates=estimates,
            p_values=p_values,
            r2_values=r2_values
        )


class OLSResult(Protoresult):
    """
    Encapsulates the results of an OLSRobust run

    Attributes
    ----------
    y_name : str
        Dependent variable name.
    x_name : str
        Main predictor name.
    data : pd.DataFrame
        Original DataFrame used for all fits.
    specs_names : pd.Series[frozenset[str]]
        Specification sets (which controls are included, etc.).
    all_predictors : list[list[str]]
        List of predictor+control sets for each specification.
    controls : list[str]
        Pool of all control variables considered.
    draws : int
        Number of bootstrap draws.
    kfold : int
        Number of folds for out-of-sample evaluation.
    estimates : pd.DataFrame
        Shape (n_specs, draws), bootstrap estimates of β₁.
    p_values : pd.DataFrame
        Same shape, bootstrap p-values for β₁.
    estimates_ystar : pd.DataFrame
        Bootstrap estimates under the null (for joint inference).
    p_values_ystar : pd.DataFrame
        Bootstrap p-values under the null.
    r2_values : pd.DataFrame
        Shape (n_specs, draws), bootstrapped R².
    summary_df : pd.DataFrame
        Per-spec summary (median, CI, info criteria, cross-val metric).
    inference : dict[str, Any]
        Aggregated inference statistics (proportions, Stouffer’s Z, etc.).
    shap_return : tuple[np.ndarray, pd.DataFrame] | None
        Optional SHAP values and the matrix they came from.
    """

    def __init__(
        self,
        *,
        y: str,
        x: str,
        data: pd.DataFrame,
        specs: list[frozenset[str]],
        all_predictors: list[list[str]],
        controls: list[str],
        draws: int,
        kfold: int,
        estimates: np.ndarray | pd.DataFrame,
        estimates_ystar: np.ndarray | pd.DataFrame,
        all_b: list[np.ndarray],
        all_p: list[np.ndarray],
        p_values: np.ndarray | pd.DataFrame,
        p_values_ystar: np.ndarray | pd.DataFrame,
        r2_values: np.ndarray | pd.DataFrame,
        r2i_array: list[float],
        ll_array: list[float],
        aic_array: list[float],
        bic_array: list[float],
        hqic_array: list[float],
        av_k_metric_array: list[float] | None = None,
        model_name: str,
        name_av_k_metric: str | None = None,
        shap_return: Any = None,
    ) -> None:
        """
        Initialize an OLSResult container.

        Parameters
        ----------
        y
            Dependent variable name.
        x
            Main predictor name.
        data
            Original DataFrame for all model fits.
        specs
            A list of frozensets indicating which controls each spec includes.
        all_predictors
            For each spec, the full list of predictors (x + controls).
        controls
            Pool of all candidate controls.
        draws
            Number of bootstrap draws.
        kfold
            Number of folds for cross-validation.
        estimates
            Bootstrap coefficient estimates (shape: n_specs × draws).
        estimates_ystar
            Bootstrap estimates under null (same shape).
        all_b
            Raw (non-resampled) β₁, one per spec.
        all_p
            Raw (non-resampled) p-values, one per spec.
        p_values
            Bootstrap p-values for β₁.
        p_values_ystar
            Bootstrap p-values under null.
        r2_values
            Bootstrapped R² (n_specs × draws).
        r2i_array
            In-sample R² for each spec.
        ll_array
            Log-likelihood for each spec.
        aic_array, bic_array, hqic_array
            Information criteria per spec.
        av_k_metric_array
            Out-of-sample metric (e.g. CV R²) per spec.
        model_name
            Human-readable name of the model (“OLS Robust”).
        name_av_k_metric
            Label for the CV metric (e.g. “r-squared”).
        shap_return
            Optional return of (shap_values, input_matrix).
        """
        super().__init__()
        self.y_name = y
        self.x_name = x
        self.data = data
        self.specs_names = pd.Series(specs)
        self.all_predictors = all_predictors
        self.controls = controls
        self.draws = draws
        self.kfold = kfold
        self.estimates = pd.DataFrame(estimates)
        self.p_values = pd.DataFrame(p_values)
        self.estimates_ystar = pd.DataFrame(estimates_ystar)
        self.p_values_ystar = pd.DataFrame(p_values_ystar)
        self.r2_values = pd.DataFrame(r2_values)
        self.all_b = all_b
        self.all_p = all_p
        self.summary_df = self._compute_summary()
        self._compute_inference()
        self.summary_df['r2'] = pd.Series(r2i_array)
        self.summary_df['ll'] = pd.Series(ll_array)
        self.summary_df['aic'] = pd.Series(aic_array)
        self.summary_df['bic'] = pd.Series(bic_array)
        self.summary_df['hqic'] = pd.Series(hqic_array)
        self.summary_df['av_k_metric'] = pd.Series(av_k_metric_array)
        self.summary_df['spec_name'] = self.specs_names
        self.summary_df['y'] = self.y_name
        self.model_name = model_name
        self.name_av_k_metric = name_av_k_metric
        self.shap_return = shap_return


    def save(self, filename: str) -> None:
        """
        Pickle this OLSResult to disk.

        Parameters
        ----------
        filename
            Destination path for the pickle file.
        """
        with open(filename, 'wb') as f:
            _pickle.dump(self, f, -1)

    @classmethod
    def load(cls, filename: str) -> OLSResult:
        """
        Loads an OLSResult object from a pickle file.

        Parameters
        ----------
        filename
            Path to the pickle file.

        Returns
        -------
        OLSResult
        """
        with open(filename, 'rb') as f:
            return _pickle.load(f)


    def _compute_summary(self) -> pd.DataFrame:
        """
        Compute summary statistics of the bootstrap coefficient distribution.

        For each model specification, returns the median, minimum, maximum,
        and the 2.5%/97.5% quantile bounds of the estimated coefficient
        across all bootstrap draws.

        Returns
        -------
        summary_df : pandas.DataFrame
            A DataFrame indexed by specification, with columns:
            
            - median : float
                Median coefficient across bootstrap draws.
            - min : float
                Minimum coefficient across bootstrap draws.
            - max : float
                Maximum coefficient across bootstrap draws.
            - ci_down : float
                2.5th percentile coefficient (lower 95% bound).
            - ci_up : float
                97.5th percentile coefficient (upper 95% bound).
        """
        df_model_result = pd.DataFrame({
            'betas': [b[0][0] for b in self.all_b],
            'p_values': [p[0][0] for p in self.all_p],
        })
        inference = not self.estimates_ystar.isna().all().all()
        df_model_result['positive_beta'] = df_model_result['betas'].apply(lambda x: 1 if x > 0 else 0)
        df_model_result['negative_beta'] = df_model_result['betas'].apply(lambda x: 1 if x < 0 else 0)
        df_model_result['significant'] = df_model_result['p_values'].apply(lambda x: 1 if x < 0.05 else 0)
        self.inference = {}
        self.inference['median_ns'] = df_model_result['betas'].median() # note: ns for 'no sampling'
        self.inference['median'] = self.estimates.stack().median()
        self.inference['median_p'] = (
            np.nan if not inference else
            (self.estimates_ystar.median(axis=0) > df_model_result['betas'].median()).mean()
        )
        self.inference['min_ns'] = df_model_result['betas'].min()
        self.inference['min'] = self.estimates.min().min()
        self.inference['max_ns'] = df_model_result['betas'].max()
        self.inference['max'] = self.estimates.min().max()

        self.inference['pos_ns'] = df_model_result['positive_beta'].sum()
        self.inference['pos_prop_ns'] = df_model_result['positive_beta'].mean()
        self.inference['pos'] = (self.estimates > 0.0).sum().sum()
        self.inference['pos_prop'] = (self.estimates > 0.0).mean().mean()
        self.inference['pos_p'] = (
            np.nan if not inference else
            ((self.estimates_ystar.gt(0).sum(axis=0) > df_model_result['positive_beta'].sum()).mean())
        )
        self.inference['neg_ns'] = df_model_result['negative_beta'].sum()
        self.inference['neg_prop_ns'] = df_model_result['negative_beta'].mean()
        self.inference['neg'] = (self.estimates < 0.0).sum().sum()
        self.inference['neg_prop'] = (self.estimates < 0.0).mean().mean()
        self.inference['neg_p'] = (
            np.nan if not inference else
            (self.estimates_ystar.lt(0).sum(axis=0) > df_model_result['negative_beta'].sum()).mean()
        )
        self.inference['sig_ns'] = df_model_result['significant'].sum()
        self.inference['sig_prop_ns'] = df_model_result['significant'].mean()
        self.inference['sig'] = (self.p_values.stack() < 0.05).sum().sum()
        self.inference['sig_prop'] = (self.p_values.stack() < 0.05).mean().mean()
        self.inference['sig_p'] = (
            np.nan if not inference else
            (self.p_values_ystar.lt(0.05).sum(axis=0) > df_model_result['significant'].sum()).mean()
        )
        self.inference['pos_sig_ns'] = (df_model_result['positive_beta'] &
                                     df_model_result['significant']).sum()
        self.inference['pos_sig_prop_ns'] = (df_model_result['positive_beta'] &
                                          df_model_result['significant']).mean()
        self.inference['pos_sig'] = ((self.estimates > 0.0) &
                                     (self.p_values < 0.05)).sum().sum()
        self.inference['pos_sig_prop'] = ((self.estimates > 0.0) &
                                          (self.p_values < 0.05)).mean().mean()
        self.inference['pos_sig_p'] = (
            np.nan if not inference else
            ((self.estimates_ystar.gt(0) & self.p_values_ystar.lt(0.05)).sum(axis=0) >
            (df_model_result['positive_beta'] & df_model_result['significant']).sum()).mean()
        )
        self.inference['neg_sig_ns'] = (df_model_result['negative_beta'] &
                                        df_model_result['significant']).sum()
        self.inference['neg_sig_prop_ns'] = (df_model_result['negative_beta'] &
                                             df_model_result['significant']).mean()
        self.inference['neg_sig'] = ((self.estimates < 0.0) &
                                     (self.p_values < 0.05)).sum().sum()
        self.inference['neg_sig_prop'] = ((self.estimates < 0.0) &
                                          (self.p_values < 0.05)).mean().mean()
        self.inference['neg_sig_p'] = (
            np.nan if not inference else
            ((self.estimates_ystar.lt(0) & self.p_values_ystar.lt(0.05)).sum(axis=0) >
            (df_model_result['negative_beta'] & df_model_result['significant']).sum()).mean()
        )
        self.inference['Stouffers'] = stouffer_method(df_model_result['p_values'])

<<<<<<< HEAD
    def summary(self, digits=3):
        """Prints a summary of the model including basic configuration and robustness metrics."""
=======

    def summary(self) -> None:
        """
        Print a comprehensive textual summary of the fitted model.
        """
>>>>>>> 18465600

        def print_separator(title=None):
            print("=" * 30)
            if title:
                print(title)
                print("=" * 30)

        inference = not self.estimates_ystar.isna().all().all()
        # Display basic model information
        print_separator("1. Model Summary")
        print(f"Model: {self.model_name}")
        print("Inference Tests:", "Yes" if inference else "No")
        print(f"Dependent variable: {self.y_name}")
        print(f"Independent variable: {self.x_name}")
        print(f"Number of possible controls: {len(self.controls)}")
        print(f"Number of draws: {self.draws}")
        print(f"Number of folds: {self.kfold}")
        print(f"Number of specifications: {len(self.specs_names)}")

        # Print model robustness metrics
        print_separator("2.Model Robustness Metrics")
        print('2.1 Inference Metrics')
        print_separator()
        if not inference:
            print(f"Median beta (all specifications, no resampling): {round(self.inference['median_ns'], digits)}")
        else:
            print(f"Median beta (all specifications, no resampling): {round(self.inference['median_ns'], digits)} (p-value: {round(self.inference['median_p'], digits)})")
        print(f"Median beta (all bootstraps and specifications): {round(self.inference['median'], digits)}")

        print(f"Min beta (all specifications, no resampling): {round(self.inference['min_ns'], digits)}")
        print(f"Min beta (all bootstraps and specifications): {round(self.inference['min'], digits)}")

        print(f"Max beta (all specifications, no resampling): {round(self.inference['max_ns'], digits)}")
        print(f"Max beta (all bootstraps and specifications): {round(self.inference['max'], digits)}")

        if not inference:
            print(f"Significant portion of beta (all specifications, no resampling): {round(self.inference['sig_prop_ns'], digits)}")
        else:
            print(f"Significant portion of beta (all specifications, no resampling): {round(self.inference['sig_prop_ns'], digits)} (p-value: {round(self.inference['sig_p'], digits)})")
        print(f"Significant portion of beta (all bootstraps and specifications): {round(self.inference['sig_prop'], digits)}")

        if not inference:
            print(f"Positive portion of beta (all specifications, no resampling): {round(self.inference['pos_prop_ns'], digits)}")
        else:
            print(f"Positive portion of beta (all specifications, no resampling): {round(self.inference['pos_prop_ns'], digits)} (p-value: {round(self.inference['pos_p'], digits)})")
        print(f"Positive portion of beta (all bootstraps and specifications): {round(self.inference['pos_prop'], digits)}")

        if not inference:
            print(f"Negative portion of beta (all specifications, no resampling): {round(self.inference['neg_prop_ns'], digits)}")
        else:
            print(f"Negative portion of beta (all specifications, no resampling): {round(self.inference['neg_prop_ns'], digits)} (p-value: {round(self.inference['neg_p'], digits)})")
        print(f"Negative portion of beta (all bootstraps and specifications): {round(self.inference['neg_prop'], digits)}")

        if not inference:
            print(f"Positive and Significant portion of beta (all specifications, no resampling): {round(self.inference['pos_sig_prop_ns'], digits)}")
        else:
            print(f"Positive and Significant portion of beta (all specifications, no resampling): {round(self.inference['pos_sig_prop_ns'], digits)} (p-value: {round(self.inference['pos_sig_p'], digits)})")
        print(f"Positive and Significant portion of beta (all bootstraps and specifications): {round(self.inference['pos_sig_prop'], digits)}")

        if not inference:
            print(f"Negative and Significant portion of beta (all specifications, no resampling): {round(self.inference['neg_sig_prop_ns'], digits)}")
        else:
            print(f"Negative and Significant portion of beta (all specifications, no resampling): {round(self.inference['neg_sig_prop_ns'], digits)} (p-value: {round(self.inference['neg_sig_p'], digits)})")
        print(f"Negative and Significant portion of beta (all bootstraps and specifications): {round(self.inference['neg_sig_prop'], digits)}")

        print(f"Stouffer's Z-score test: {round(self.inference['Stouffers'][0], digits)}, {round(self.inference['Stouffers'][1], digits)}")

        print_separator()
        print('2.2 In-Sample Metrics (Full Sample)')
        print_separator()
        print(f"Min AIC: {round(self.summary_df['aic'].min(), digits)}, Specs: {list(self.summary_df['spec_name'].loc[self.summary_df['aic'].idxmin()])}")
        print(f"Min BIC: {round(self.summary_df['bic'].min(), digits)}, Specs: {list(self.summary_df['spec_name'].loc[self.summary_df['bic'].idxmin()])}")
        print(f"Min HQIC: {round(self.summary_df['hqic'].min(), digits)}, Specs: {list(self.summary_df['spec_name'].loc[self.summary_df['hqic'].idxmin()])}")
        print(f"Max Log Likelihood: {round(self.summary_df['ll'].max(), digits)}, Specs: {list(self.summary_df['spec_name'].loc[self.summary_df['ll'].idxmax()])}")
        print(f"Min Log Likelihood: {round(self.summary_df['ll'].min(), digits)}, Specs: {list(self.summary_df['spec_name'].loc[self.summary_df['ll'].idxmin()])}")
        print(f"Max { 'Adj-' if "OLS" in self.model_name else 'Pseudo'} R2: {round(self.summary_df['r2'].max(), digits)}, Specs: {list(self.summary_df['spec_name'].loc[self.summary_df['r2'].idxmax()])}")
        print(f"Min { 'Adj-' if "OLS" in self.model_name else 'Pseudo'} R2: {round(self.summary_df['r2'].min(), digits)}, Specs: {list(self.summary_df['spec_name'].loc[self.summary_df['r2'].idxmin()])}")

        print_separator()
        print(f'2.3 Out-Of-Sample Metrics ({self.name_av_k_metric} averaged across folds)')
        print_separator()
        oos_max_row = self.summary_df.loc[self.summary_df['av_k_metric'].idxmax(),]
        print(f'Max Average: {round(oos_max_row["av_k_metric"], digits)}, Specs: {list(oos_max_row["spec_name"])} ')
        oos_min_row = self.summary_df.loc[self.summary_df['av_k_metric'].idxmin(),]
<<<<<<< HEAD
        print(f'Min Average: {round(oos_min_row["av_k_metric"], digits)}, Specs: {list(oos_min_row["spec_name"])} ')
        print(f"Mean Average: {round(self.summary_df['av_k_metric'].mean(), digits)}")
        print(f"Median Average: {round(self.summary_df['av_k_metric'].median(), digits)}")


=======
        print(f'Min Average: {oos_min_row["av_k_metric"]}, Specs: {list(oos_min_row["spec_name"])} ')
        print(f"Mean Average: {self.summary_df['av_k_metric'].mean()}")
        print(f"Median Average: {self.summary_df['av_k_metric'].median()}")
        
>>>>>>> 18465600
    def plot(self,
             loess: bool = True,
             specs: Optional[List[List[str]]] = None,
             ic: str = 'aic',
             colormap: str = 'Spectral_r',
             figsize: Tuple[int, int] = (12, 6),
             ext: str = 'pdf',
             project_name: str = 'no_project_name'
             ) -> plt.Figure:
        """
        Plots the regression results using specified options.

        Parameters
        ----------
        loess : bool, default=True
            Whether to add a LOESS smoothed trend line.
        specs : list of list of str, optional
            Up to three specific model specifications to highlight.
        ic : {'bic', 'aic', 'hqic'}, default='aic'
            Which information criterion to display.
        colormap : str, default='Spectral_r'
            Name of the matplotlib colormap for the plot.
        figsize : tuple of int, default=(12, 6)
            Figure width and height in inches.
        ext : str, default='pdf'
            File extension if saving the figure (unused if not saving).
        project_name : str, default='no_project_name'
            Project identifier used in saved filename (unused if not saving).

        Returns
        -------
        fig : matplotlib.figure.Figure
            The figure object containing the plot.

        Raises
        ------
        ValueError
            If `ic` is not one of {'bic', 'aic', 'hqic'}.
        TypeError
            If `specs` is provided but is not a list of lists of str,
            or if more than three specs are given,
            or any spec is not in the computed specifications.
        """

        valid_ic = ['bic', 'aic', 'hqic']
        if ic not in valid_ic:
            raise ValueError(
                f"Unsupported information criterion: expected one of {valid_ic}, "
                f"received: '{ic}'."
            )


        if specs is not None:
            if not all(isinstance(l, list) for l in specs):
                raise TypeError("'specs' must be a list of lists.")
            if len(specs) > 3:
                raise ValueError("The max number of specifications to highlight is 3")
            if not all(frozenset(spec) in self.specs_names.to_list() for spec in specs):
                raise TypeError("All specifications in 'spec' must be in the valid computed specifications.")
        if ic not in valid_ic:
            raise ValueError(f"'ic' must be one of the following: {valid_ic}")
        return plot_results(results_object=self,
                            loess=loess,
                            specs=specs,
                            ic=ic,
                            colormap=colormap,
                            figsize=figsize,
                            ext=ext,
                            project_name=project_name)

    def _compute_summary(self):
        """
        Computes summary statistics based on coefficient estimates.

        Returns:
            pd.DataFrame: DataFrame containing summary statistics.
        """
        data = self.estimates.copy()
        out = pd.DataFrame()
        out['median'] = data.median(axis=1)
        out['max'] = data.max(axis=1)
        out['min'] = data.min(axis=1)
        out['ci_up'] = data.quantile(q=0.975, axis=1,
                                     interpolation='nearest')
        out['ci_down'] = data.quantile(q=0.025, axis=1,
                                       interpolation='nearest')
        return out

    def compute_bma(self) -> pd.DataFrame:
        """
        Performs Bayesian Model Averaging (BMA) using BIC-implied priors.

        Returns:
        -------
            pd.DataFrame: DataFrame containing BMA results.
        """
        likelihood_per_var = []
        weigthed_coefs = []
        max_ll = np.max(-self.summary_df.bic / 2)
        shifted_ll = (-self.summary_df.bic / 2) - max_ll
        models_likelihood = np.exp(shifted_ll)
        sum_likelihoods = np.nansum(models_likelihood)
        coefs = [[i[0] for i in x] for x in self.all_b]
        coefs = [i for sl in coefs for i in sl]
        var_names = [i for sl in self.all_predictors for i in sl]
        coefs_df = pd.DataFrame({'coef': coefs, 'var_name': var_names})
        for ele in self.controls:
            idx = [ele in spec for spec in self.specs_names]
            likelihood_per_var.append(np.nansum(models_likelihood[idx]))
            coefs = coefs_df[coefs_df.var_name == ele].coef.to_numpy()
            likelihood = models_likelihood[idx]
            weigthed_coef = coefs * likelihood
            weigthed_coefs.append(np.nansum(weigthed_coef))
        probs = likelihood_per_var / sum_likelihoods
        final_coefs = weigthed_coefs / sum_likelihoods
        summary_bma = pd.DataFrame({
            'control_var': self.controls,
            'probs': probs,
            'average_coefs': final_coefs
        })
        return summary_bma
    
    def merge(self,
              result_obj: "OLSResult",
              left_prefix: str,
              right_prefix: str
              ) -> MergedResult:
        """
        Merge this OLSResult with another, tagging each spec by prefix.

        Parameters
        ----------
        result_obj : OLSResult
            Another result object with the same dependent variable.
        left_prefix : str
            Tag to append to this object's specifications.
        right_prefix : str
            Tag to append to the other object's specifications.

        Returns
        -------
        merged : MergedResult
            A new MergedResult containing all specs, estimates,
            p_values, and r2_values from both.

        Raises
        ------
        TypeError
            If `result_obj` is not an OLSResult, or prefixes are not strings.
        ValueError
            If the dependent variable names do not match.
        """
        if not isinstance(result_obj, OLSResult):
            raise TypeError("'result_obj' must be an instance of OLSResult.")
        if not isinstance(left_prefix, str) or not isinstance(right_prefix, str):
            raise TypeError("'prefixes' must be of type 'str.'")
        if self.y_name != result_obj.y_name:
            raise ValueError('Dependent variable names must match.')
        specs_original = [frozenset(list(s) + [left_prefix]) for s in self.specs_names]
        specs_new = [frozenset(list(s) + [right_prefix]) for s in result_obj.specs_names]
        y = self.y_name
        specs = specs_original + specs_new
        estimates = pd.concat([self.estimates, result_obj.estimates], ignore_index=True)
        p_values = pd.concat([self.p_values, result_obj.p_values], ignore_index=True)
        r2_values = pd.concat([self.r2_values, result_obj.r2_values], ignore_index=True)

        return MergedResult(y=y, specs=specs, estimates=estimates, p_values=p_values, r2_values=r2_values)

    def save_to_csv(self, path: str) -> None:
        """Function to save summary dataframe to a csv"""
        self.summary_df.to_csv(path)


class OLSRobust(BaseRobust):
    """
    Class for multi-variate regression using OLS

    Parameters
    ----------
    y : str or list of str
        Name(s) of the dependent variable(s). If multiple, runs separate analyses.
    x : str or list of str
        Name(s) of the primary predictor(s) of interest.
    data : pandas.DataFrame
        The full dataset containing `y`, `x`, and any controls.
    model_name : str, default='OLS Robust'
        A custom label for this model run, used in outputs and plots

    Attributes
    ----------
    results : OLSResult
        Populated after calling `.fit()`, contains all estimates and diagnostics.
    """

    def __init__(
        self,
        *,
        y: Union[str, List[str]],
        x: Union[str, List[str]],
        data: pd.DataFrame,
        model_name: str = 'OLS Robust'
    ) -> None:
        super().__init__(y=y, x=x, data=data, model_name=model_name)

    def get_results(self) -> 'OLSResult':
        """
        Return the OLSResult object once .fit() has been called.

        Returns
        -------
        OLSResult
            The result object encapsulating all analysis outputs.
        """
        return self.results

    def fit(
        self,
        *,
        controls: List[str],
        group: Optional[str] = None,
        draws: int = 500,
        kfold: int = 5,
        oos_metric: str = 'r-squared',
        n_cpu: Optional[int] = None,
        seed: Optional[int] = None,
        threshold: int = 10_000
    ) -> 'OLSRobust':
        """
        Fit the OLS models into the specification space as well as over the bootstrapped samples.

        Parameters
        ----------
        controls : list of str
            Candidate control variables to include in model specifications.
        group : str, optional
            Column name for grouping fixed effects; de-meaned if provided.
        draws : int, default=500
            Number of bootstrap resamples per specification.
        kfold : int, default=5
            Number of folds for out-of-sample evaluation; requires `oos_metric`.
        oos_metric : {'r-squared','rmse'}, default='r-squared'
            Metric for cross-validated performance.
        n_cpu : int, optional
            Number of parallel jobs; defaults to all available cores minus one.
        seed : int, optional
            Random seed for reproducibility.
        threshold : int, default=10000
            Warn if total model runs exceed this number.

        Returns
        -------
        self : OLSRobust
            The fitted model instance, with `.results` attached.
        """
        if len(self.y) > 1:
            self.multiple_y()
        n_cpu = self._validate_fit_args(
            controls=controls,
            group=group,
            draws=draws,
            kfold=kfold,
            oos_metric=oos_metric,
            n_cpu=n_cpu,
            seed=seed,
            valid_oos_metrics=['r-squared','rmse'],
            threshold=threshold
        )
        print(f'[OLSRobust] Running with n_cpu={n_cpu}, draws={draws}')

        sample_size = self.data.shape[0]
        self.oos_metric_name = oos_metric

        if len(self.y) > 1:
            list_all_predictors = []
            list_b_array = []
            list_p_array = []
            list_b_array_ystar = []
            list_p_array_ystar = []
            list_r2_array = []
            list_r2i_array = []
            list_ll_array = []
            list_aic_array = []
            list_bic_array = []
            list_hqic_array = []
            list_av_k_metric_array = []
            y_names = []
            specs = []
            for y, y_name in track(zip(self.y_composites,
                                 self.y_specs), total=len(self.y_composites)):
                space_n = space_size(controls)
                b_array = np.empty([space_n, draws])
                p_array = np.empty([space_n, draws])
                b_array_ystar = np.empty([space_n, draws])
                p_array_ystar = np.empty([space_n, draws])
                r2_array = np.empty([space_n, draws])
                r2i_array = np.empty([space_n])
                ll_array = np.empty([space_n])
                aic_array = np.empty([space_n])
                bic_array = np.empty([space_n])
                hqic_array = np.empty([space_n])
                all_predictors = []
                b_all_list = []
                p_all_list = []
                av_k_metric_array = np.empty([space_n])
                for spec, index in zip(all_subsets(controls), range(0, space_n)):
                    if len(spec) == 0:
                        comb = self.data[self.x]
                    else:
                        comb = self.data[self.x + list(spec)]
                    if group:
                        comb = self.data[self.x + [group] + list(spec)]

                    comb = pd.concat([y, comb], axis=1)
                    comb = comb.dropna()
                    comb = comb.reset_index(drop=True).copy()

                    if group:
                        comb = group_demean(comb, group=group)
                    (b_all, p_all, r2_i, ll_i,
                     aic_i, bic_i, hqic_i,
                     av_k_metric_i) = self._full_sample_OLS(comb,
                                                            kfold=kfold,
                                                            group=group,
                                                            oos_metric_name=self.oos_metric_name)
                    y_star = comb.iloc[:, [0]] - np.dot(comb.iloc[:, [1]], b_all[0][0])
                    seeds = np.random.randint(0, 2**31, size=draws)
                    b_list, p_list, r2_list, b_list_ystar, p_list_ystar = zip(*Parallel(n_jobs=n_cpu)
                    (delayed(self._strap_OLS)
                     (comb,
                      group,
                      sample_size,
                      seed,
                      y_star
                      )
                     for seed in seeds))
                    y_names.append(y_name)
                    specs.append(frozenset(list(y_name) + list(spec)))
                    all_predictors.append(self.x + list(spec) + ['const'])
                    b_array[index, :] = b_list
                    p_array[index, :] = p_list
                    b_array_ystar[index, :] = b_list_ystar
                    p_array_ystar[index, :] = p_list_ystar
                    r2_array[index, :] = r2_list
                    r2i_array[index] = r2_i
                    ll_array[index] = ll_i
                    aic_array[index] = aic_i
                    bic_array[index] = bic_i
                    hqic_array[index] = hqic_i
                    av_k_metric_array[index] = av_k_metric_i
                    b_all_list.append(b_all)
                    p_all_list.append(p_all)

                list_all_predictors.append(all_predictors)
                list_b_array.append(b_array)
                list_p_array.append(p_array)
                list_b_array_ystar.append(b_array_ystar)
                list_p_array_ystar.append(p_array_ystar)
                list_r2_array.append(r2_array)
                list_r2i_array.append(r2i_array)
                list_ll_array.append(ll_array)
                list_aic_array.append(aic_array)
                list_bic_array.append(bic_array)
                list_hqic_array.append(hqic_array)
                list_av_k_metric_array.append(av_k_metric_array)

            results = OLSResult(
                y=y_names,
                x=self.x,
                data=self.data,
                specs=specs,
                all_predictors=list_all_predictors,
                controls=controls,
                draws=draws,
                kfold=kfold,
                all_b=b_all_list,
                all_p=p_all_list,
                estimates=np.vstack(list_b_array),
                p_values=np.vstack(list_p_array),
                estimates_ystar=np.vstack(list_b_array_ystar),
                p_values_ystar=np.vstack(list_p_array_ystar),
                r2_values=np.vstack(list_r2_array),
                r2i_array=np.hstack(list_r2i_array),
                ll_array=np.hstack(list_ll_array),
                aic_array=np.hstack(list_aic_array),
                bic_array=np.hstack(list_bic_array),
                hqic_array=np.hstack(list_hqic_array),
                av_k_metric_array=np.hstack(list_av_k_metric_array),
                model_name=self.model_name,
                name_av_k_metric=self.oos_metric_name,
                shap_return=None
            )
            self.results = results
        else:
            space_n = space_size(controls)
            specs = []
            all_predictors = []
            b_all_list = []
            p_all_list = []
            b_array = np.empty([space_n, draws])
            p_array = np.empty([space_n, draws])
            b_array_ystar = np.empty([space_n, draws])
            p_array_ystar = np.empty([space_n, draws])
            r2_array = np.empty([space_n, draws])
            r2i_array = np.empty([space_n])
            ll_array = np.empty([space_n])
            aic_array = np.empty([space_n])
            bic_array = np.empty([space_n])
            hqic_array = np.empty([space_n])
            av_k_metric_array = np.empty([space_n])
            if group:
                SHAP_comb = self.data[self.y + self.x + [group] + controls]
                SHAP_comb = group_demean(SHAP_comb, group=group)
            else:
                SHAP_comb = self.data[self.y + self.x + controls]
            SHAP_comb = SHAP_comb.dropna()
            SHAP_comb = SHAP_comb.reset_index(drop=True).copy()
            x_train, x_test, y_train, _ = train_test_split(SHAP_comb[self.x + controls],
                                                           SHAP_comb[self.y],
                                                           test_size=0.2,
                                                           random_state=seed
                                                           )
            model = sklearn.linear_model.LinearRegression()
            model.fit(x_train, y_train)
            explainer = shap.LinearExplainer(model, x_train)
            shap_return = [explainer.shap_values(x_test), x_test]
            for spec, index in track(zip(all_subsets(controls), range(0, space_n)), total=space_n):
                if 0 == len(spec):
                    comb = self.data[self.y + self.x]
                else:
                    comb = self.data[self.y + self.x + list(spec)]
                if group:
                    comb = self.data[self.y + self.x + [group] + list(spec)]

                comb = comb.dropna()
                comb = comb.reset_index(drop=True).copy()

                if group:
                    comb = group_demean(comb, group=group)
                (b_all, p_all, r2_i, ll_i,
                 aic_i, bic_i, hqic_i,
                 av_k_metric_i) = self._full_sample_OLS(comb,
                                                        kfold=kfold,
                                                        group=group,
                                                        oos_metric_name=self.oos_metric_name)
                y_star = comb.iloc[:, [0]] - np.dot(comb.iloc[:, [1]], b_all[0][0])
                seeds = np.random.randint(0, 2 ** 32 - 1, size=draws)
                b_list, p_list, r2_list, b_list_ystar, p_list_ystar  = zip(*Parallel(n_jobs=n_cpu)
                (delayed(self._strap_OLS)
                 (comb,
                  group,
                  sample_size,
                  seed,
                  y_star)
                 for seed in seeds))

                specs.append(frozenset(spec))
                all_predictors.append(self.x + list(spec) + ['const'])
                b_array[index, :] = b_list
                p_array[index, :] = p_list
                b_array_ystar[index, :] = b_list_ystar
                p_array_ystar[index, :] = p_list_ystar
                r2_array[index, :] = r2_list
                r2i_array[index] = r2_i
                ll_array[index] = ll_i
                aic_array[index] = aic_i
                bic_array[index] = bic_i
                hqic_array[index] = hqic_i
                av_k_metric_array[index] = av_k_metric_i
                b_all_list.append(b_all)
                p_all_list.append(p_all)
            results = OLSResult(y=self.y[0],
                                x=self.x[0],
                                data=self.data,
                                specs=specs,
                                all_predictors=all_predictors,
                                controls=controls,
                                draws=draws,
                                kfold=kfold,
                                all_b=b_all_list,
                                all_p=p_all_list,
                                estimates=b_array,
                                p_values=p_array,
                                estimates_ystar=b_array_ystar,
                                p_values_ystar=p_array_ystar,
                                r2_values=r2_array,
                                r2i_array=r2i_array,
                                ll_array=ll_array,
                                aic_array=aic_array,
                                bic_array=bic_array,
                                hqic_array=hqic_array,
                                av_k_metric_array=av_k_metric_array,
                                model_name=self.model_name,
                                name_av_k_metric=self.oos_metric_name,
                                shap_return=shap_return)
            self.results = results


    def _predict(
        self,
        x_test: np.ndarray,
        betas: np.ndarray
    ) -> np.ndarray:
        """
        Predict the dependent variable based on the test data and coefficients.

        Parameters
        ----------
        x_test : array-like, shape=(n_obs, n_features)
            Independent variables.
        betas : array-like, shape=(n_features,)
            Regression coefficients.

        Returns
        -------
        y_pred : array
            Predicted values for the dependent variable.
        """
        return np.dot(x_test, betas)


    def _full_sample_OLS(self,
                         comb_var,
                         kfold,
                         group,
                         oos_metric_name):
        """
        Call stripped_ols() over the full data containing y, x, and controls.

        Parameters
        ----------
        comb_var : pd.DataFrame
            Combined y, x, and controls dataset (cleaned).
        kfold : int
            Number of CV folds; if 0 or None, skips CV.
        group : str or None
            Grouping column for fixed effects (dropped before fit).
        oos_metric_name : str
            Out-of-sample metric ('r-squared' or 'rmse')..

        Returns
        -------
        b : np.ndarray
            Full-sample coefficient estimates.
        p : np.ndarray
            Full-sample p-values.
        r2 : float
            In-sample R².
        ll : float
            Log-likelihood.
        aic : float
            Akaike Information Criterion.
        bic : float
            Bayesian Information Criterion.
        hqic : float
            Hannan-Quinn Information Criterion.
        av_k_metric : float
            Average out-of-sample metric across folds.
        """
        y = comb_var.iloc[:, [0]]
        x_temp = comb_var.drop(comb_var.columns[0], axis=1)
        if group:
            x = x_temp.drop(columns=group)
        else:
            x = x_temp
        out = simple_ols(y=y,
                         x=x)
        av_k_metric = None
        if kfold:
            if group:
                k_fold = GroupKFold(kfold)
                metric = []
                for k, (train, test) in enumerate(k_fold.split(x, y, groups=x_temp[group])):
                    out_k = simple_ols(y=y.loc[train],
                                       x=x.loc[train])
                    y_pred = self._predict(x.loc[test], out_k['b'])
                    y_true = y.loc[test]
                    if oos_metric_name == 'rmse':
                        k_rmse = root_mean_squared_error(y_true, y_pred)
                        metric.append(k_rmse)
                    elif oos_metric_name == 'r-squared':
                        k_r2 = r2_score(y_true, y_pred)
                        metric.append(k_r2)
                    else:
                        raise ValueError('No valid OOS metric provided.')
                av_k_metric = np.mean(metric)
            else:
                k_fold = KFold(kfold)
                metric = []
                for k, (train, test) in enumerate(k_fold.split(x, y)):
                    out_k = simple_ols(y=y.loc[train],
                                       x=x.loc[train])
                    y_pred = self._predict(x.loc[test], out_k['b'])
                    y_true = y.loc[test]
                    if oos_metric_name == 'rmse':
                        k_rmse = root_mean_squared_error(y_true, y_pred)
                        metric.append(k_rmse)
                    elif oos_metric_name == 'r-squared':
                        k_r2 = r2_score(y_true, y_pred)
                        metric.append(k_r2)
                    else:
                        raise ValueError('No valid OOS metric provided.')
                av_k_metric = np.mean(metric)
        return (out['b'],
                out['p'],
                out['r2'],
                out['ll'][0][0],
                out['aic'][0][0],
                out['bic'][0][0],
                out['hqic'][0][0],
                av_k_metric)

    def _strap_OLS(
        self,
        comb_var: pd.DataFrame,
        group: Optional[str],
        sample_size: int,
        seed: int,
        y_star: np.ndarray
    ) -> tuple:
        """
        Call stripped_ols() over a random sample of the data containing y, x, and controls.

        Parameters
        ----------
        comb_var : pd.DataFrame
            Combined y, x, and controls dataset.
        group : str or None
            Grouping column for fixed effects; sampling respects groups if provided.
        sample_size : int
            Number of observations in bootstrap sample.
        seed : int
            Random seed for resampling.
        y_star : array-like
            Pseudo-outcome residuals for stratified bootstrap.

        Returns
        -------
        beta : float
            Bootstrap coefficient estimate for focal predictor.
        p : float
            Associated p-value.
        r2 : float
            In-sample R² for the bootstrap sample.
        """
        temp_data = comb_var.copy()
        temp_data['y_star'] = y_star

        if group is None:
            samp_df = temp_data.sample(n=sample_size, replace=True, random_state=seed)
            # @TODO generalize the frac to the function call
            y = samp_df.iloc[:, [0]]
            y_star = samp_df.iloc[:, [-1]]
            x = samp_df.drop('y_star', axis=1)
            x = x.drop(samp_df.columns[0], axis=1)
        else:
            np.random.seed(seed)
            idx = np.random.choice(temp_data[group].unique(), sample_size)
            select = temp_data[temp_data[group].isin(idx)]
            no_singleton = select[select.groupby(group).transform('size') > 1]
            if len(no_singleton) < 5:
                warnings.warn(
                    f"Bootstrap sample size is only {len(no_singleton)} after removing singleton groups "
                    f"(groups with a single observation). This may lead to unstable or unreliable estimates.",
                    UserWarning
                )
            no_singleton = no_singleton.drop(columns=[group])
            y = no_singleton.iloc[:, [0]]
            y_star = no_singleton.iloc[:, no_singleton.columns.get_loc('y_star')]
            y_star = y_star.to_frame()
            x = no_singleton.drop('y_star', axis=1)
            x = x.drop(no_singleton.columns[0], axis=1)
        output = stripped_ols(y=y, x=x)
        output_ystar = stripped_ols(y=y_star, x=x)
        b = output['b']
        p = output['p']
        r2 = output['r2']
        b_ystar = output_ystar['b']
        p_ystar = output_ystar['p']
        return b[0][0], p[0][0], r2, b_ystar[0][0], p_ystar[0][0]

class LRobust(BaseRobust):
    """
    A class to perform logistic regression analysis, underlying lr package = statsmodel

    Parameters
    ----------
    y : str or List[str]
        Name(s) of the dependent binary variable(s). If multiple,
        runs separate analyses for each.
    x : str or List[str]
        Name(s) of the primary predictor(s) of interest.
    data : pandas.DataFrame
        The dataset containing `y`, `x`, and any optional controls.
    model_name : str, default='Logistic Regression Robust'
        Custom label for this model, used in outputs and plots.

    Attributes
    ----------
    results : OLSResult
        Populated after calling `.fit()`. Contains all coefficient,
        p-value, and metric outputs.
    """

    def __init__(
        self,
        *,
        y: Union[str, List[str]],
        x: Union[str, List[str]],
        data: pd.DataFrame,
        model_name: str = 'Logistic Regression Robust'
    ) -> None:
        """
        Initialize the logistic robust analysis.

        Parameters
        ----------
        y : str or list of str
            Dependent variable name(s).
        x : str or list of str
            Predictor variable name(s).
        data : pandas.DataFrame
            Input dataset.
        model_name : str, optional
            Descriptive name for the model. Default 'Logistic Regression Robust'.
        """
        super().__init__(y=y, x=x, data=data, model_name=model_name)

    def get_results(self) -> Any:
        """
        Get the results of the OLS regression.

        Returns
        -------
        results : OLSResult
            Object containing the regression results.
        """
        return self.results
    
    def multiple_y(self) -> None:
        raise NotImplementedError("Not implemented yet")

    def _full_sample(
        self,
        comb_var: pd.DataFrame,
        kfold: int,
        group: Optional[str],
        oos_metric_name: str
    ) -> Tuple[np.ndarray, np.ndarray, float, float, float, float, float, Optional[float]]:
        """
        Call logistic_regression_sm_stripped() over the full data containing y, x, and controls.

        Parameters
        ----------
        comb_var : pandas.DataFrame
            DataFrame with columns [y, x, controls...].
        kfold : int
            Number of folds for cross-validation.
        group : str or None
            Grouping variable name (for future FE support).
        oos_metric_name : str
            Out-of-sample metric: 'r-squared', 'rmse', or 'cross-entropy'.


        Returns
        -------
        beta : ndarray
            Coefficient estimates.
        p : ndarray
            P-value estimates.
        r2 : float
            In-sample pseudo-R².
        ll : float
            Log-likelihood.
        aic : float
            Akaike Information Criterion.
        bic : float
            Bayesian Information Criterion.
        hqic : float
            Hannan-Quinn Information Criterion.
        av_k_metric : float or None
            Average cross-validation metric, if `kfold>1`, else None.
        """
        # TODO Fixed effects Logistic Regression?
        y = comb_var.iloc[:, [0]]
        x = comb_var.drop(comb_var.columns[0], axis=1)
        out = logistic_regression_sm(y=y, x=x)
        av_k_metric = None

        if kfold:
            k_fold = KFold(kfold)
            metric = []
            for k, (train, test) in enumerate(k_fold.split(x, y)):
                out_k = logistic_regression_sm(y=y.loc[train], x=x.loc[train])
                y_pred = self._predict_LR(x.loc[test], out_k['b'])
                y_true = y.loc[test]
                if oos_metric_name == 'rmse':
                    k_rmse = root_mean_squared_error(y_true, y_pred)
                    metric.append(k_rmse)
                elif oos_metric_name == 'r-squared':
                    k_r2 = mcfadden_r2(y_true, y_pred)
                    metric.append(k_r2)
                elif oos_metric_name == 'cross-entropy':
                    k_cross_entropy = log_loss(y_true, y_pred)
                    metric.append(k_cross_entropy)
                elif oos_metric_name == 'imv':
                    imv = calculate_imv_score(y_true, y_pred)
                    metric.append(imv)
                else:
                    raise ValueError('No valid OOS metric provided.')
            av_k_metric = np.mean(metric)
        return (out['b'],
                out['p'],
                out['r2'],
                out['ll'],
                out['aic'],
                out['bic'],
                out['hqic'],
                av_k_metric)

    def _predict_LR(
        self,
        x_test: pd.DataFrame,
        betas: np.ndarray
    ) -> np.ndarray:
        """
        Predict the dependent variable using the estimated coefficients.

        Parameters
        ----------
        x_test : pandas.DataFrame
            Test set covariates (no constant column).
        betas : ndarray
            Fitted coefficients (including intercept at end).

        Returns
        -------
        ndarray
            Predicted probabilities for the positive class.
        """
        x_test = add_constant(x_test, prepend=False)
        return 1 / (1 + np.exp(-x_test.dot(betas)))
    def fit(
        self,
        *,
        controls: List[str],
        group: Optional[str] = None,
        draws: int = 500,
        sample_size: Optional[int] = None,
        kfold: int = 5,
        oos_metric: str = 'r-squared',
        n_cpu: Optional[int] = None,
        seed: Optional[int] = None,
        threshold: int = 10_000
    ) -> 'LRobust':
        """
        Fit the logistic regression models over the specification space and bootstrap samples.

        Parameters
        ----------
        controls : list of str
            Names of optional control variables to include in every spec.
        group : str, optional
            *Currently ignored.* Placeholder for future fixed-effect demeaning.
        draws : int, default=500
            Number of bootstrap resamples per specification.
        sample_size : int, optional
            Number of observations per bootstrap draw; defaults to full dataset.
        kfold : int, default=5
            Folds for out-of-sample CV; set to 0 to disable.
        oos_metric : {'r-squared','rmse','cross-entropy'}, default='r-squared'
            Metric to compute on held-out folds.
        n_cpu : int, optional
            Number of parallel jobs; defaults to all available.
        seed : int, optional
            Random seed for reproducibility.
        threshold : int, default=10000
            Warn if `draws * n_specs` exceeds this.

        Returns
        -------
        self : LRobust
            Self, with `.results` populated as an `OLSResult`.
        """
        n_cpu = self._validate_fit_args(
            controls=controls,
            group=group,
            draws=draws,
            kfold=kfold,
            oos_metric=oos_metric,
            n_cpu=n_cpu,
            seed=seed,
<<<<<<< HEAD
            valid_oos_metrics=['r-squared','rmse','cross-entropy','imv']
=======
            valid_oos_metrics=['r-squared','rmse','cross-entropy'],
            threshold = threshold
>>>>>>> 18465600
        )
        print(f'[LRobust] Running with n_cpu={n_cpu}, draws={draws}')


        self.oos_metric_name = oos_metric

        if sample_size is None:
            sample_size = self.data.shape[0]
        if len(self.y) > 1:
            raise NotImplementedError("Not implemented yet for logistic regression")
        else:
            space_n = space_size(controls)
            specs = []
            all_predictors = []
            b_all_list = []
            p_all_list = []
            b_array = np.empty([space_n, draws])
            p_array = np.empty([space_n, draws])
            b_array_ystar = np.empty([space_n, draws])
            p_array_ystar = np.empty([space_n, draws])
            r2_array = np.empty([space_n, draws])
            r2i_array = np.empty([space_n])
            ll_array = np.empty([space_n])
            aic_array = np.empty([space_n])
            bic_array = np.empty([space_n])
            hqic_array = np.empty([space_n])
            av_k_metric_array = np.empty([space_n])
            if group:
                SHAP_comb = self.data[self.y + self.x + [group] + controls]
                SHAP_comb = group_demean(SHAP_comb, group=group)
            else:
                SHAP_comb = self.data[self.y + self.x + controls]
            SHAP_comb = SHAP_comb.dropna()
            SHAP_comb = SHAP_comb.reset_index(drop=True).copy()

            x_train, x_test, y_train, _ = train_test_split(SHAP_comb[self.x + controls],
                                                           SHAP_comb[self.y],
                                                           test_size=0.2,
                                                           random_state=seed
                                                           )
            model = sklearn.linear_model.LogisticRegression(penalty="l2", C=0.1)
            model.fit(x_train, y_train.squeeze())
            explainer = shap.LinearExplainer(model, x_train)
            shap_return = [explainer.shap_values(x_test), x_test]
            for spec, index in track(zip(all_subsets(controls), range(0, space_n)), total=space_n):

                if len(spec) == 0:
                    comb = self.data[self.y + self.x]
                else:
                    comb = self.data[self.y + self.x + list(spec)]

                if group:
                    comb = self.data[self.y + self.x + [group] + list(spec)]

                comb = comb.dropna()
                comb = comb.reset_index(drop=True).copy()

                if group:
                    comb = group_demean(comb, group=group)
                (b_all, p_all, r2_i, ll_i,
                 aic_i, bic_i, hqic_i,
                 av_k_metric_i) = self._full_sample(comb, kfold=kfold, group=group, oos_metric_name=self.oos_metric_name)
                seeds = np.random.randint(0, 2 ** 32 - 1, size=draws)
                (b_list, p_list, r2_list,
                 )= zip(*Parallel(n_jobs=n_cpu)
                (delayed(self._strap_regression)
                 (comb,
                  group,
                  sample_size,
                  seed
                  )
                 for seed in seeds))

                specs.append(frozenset(spec))
                all_predictors.append(self.x + list(spec) + ['const'])
                b_array[index, :] = b_list
                p_array[index, :] = p_list
                b_array_ystar[index, :] = np.nan*len(b_list)
                p_array_ystar[index, :] = np.nan*len(p_list)
                r2_array[index, :] = r2_list
                r2i_array[index] = r2_i
                ll_array[index] = ll_i
                aic_array[index] = aic_i
                bic_array[index] = bic_i
                hqic_array[index] = hqic_i
                av_k_metric_array[index] = av_k_metric_i
                b_all_list.append(b_all)
                p_all_list.append(p_all)

            self.results = OLSResult(y=self.y[0],
                                x=self.x,
                                data=self.data,
                                specs=specs,
                                all_predictors=all_predictors,
                                controls=controls,
                                draws=draws,
                                kfold=kfold,
                                all_b=b_all_list,
                                all_p=p_all_list,
                                estimates=b_array,
                                p_values=p_array,
                                estimates_ystar=b_array_ystar,
                                p_values_ystar=p_array_ystar,
                                r2_values=r2_array,
                                r2i_array=r2i_array,
                                ll_array=ll_array,
                                aic_array=aic_array,
                                bic_array=bic_array,
                                hqic_array=hqic_array,
                                av_k_metric_array=av_k_metric_array,
                                model_name=self.model_name,
                                name_av_k_metric=self.oos_metric_name,
                                shap_return = shap_return
                                )

    def _strap_regression(
        self,
        comb_var: pd.DataFrame,
        group: Optional[str],
        sample_size: int,
        seed: int
    ) -> Tuple[float, float, float]:
        """
        Perform one bootstrap draw of logistic regression.

        Parameters
        ----------
        comb_var : pandas.DataFrame
            DataFrame with `y` in first column and features in remaining columns.
        group : str, optional
            *Ignored.* Placeholder for future grouping logic.
        sample_size : int
            Number of rows to sample with replacement.
        seed : int
            Random seed for sampling.

        Returns
        -------
        beta : float
            Estimated coefficient for the primary predictor.
        p : float
            Corresponding p-value.
        r2 : float
            In-sample pseudo-R² of this bootstrap sample.
        """
        temp_data = comb_var.copy()
        if group is None:
            samp_df = temp_data.sample(n=sample_size, replace=True, random_state=seed)
            y = samp_df.iloc[:, [0]]
            x = samp_df.drop(samp_df.columns[0], axis=1)
        else:
            np.random.seed(seed)
            idx = np.random.choice(temp_data[group].unique(), sample_size)
            select = temp_data[temp_data[group].isin(idx)]
            no_singleton = select[select.groupby(group).transform('size') > 1]
            no_singleton = no_singleton.drop(columns=[group])
            y = no_singleton.iloc[:, [0]]
            x = no_singleton.drop(no_singleton.columns[0], axis=1)
        output = logistic_regression_sm(y, x)
        return output['b'][0][0], output['p'][0][0], output['r2']<|MERGE_RESOLUTION|>--- conflicted
+++ resolved
@@ -51,7 +51,7 @@
     eps : float, optional
         Positive clipping constant.  Default is the smallest positive
         normal IEEE-754 double (≈2.22e-308).
-    
+
     Returns
     -------
     Z : float
@@ -454,7 +454,7 @@
         -------
         summary_df : pandas.DataFrame
             A DataFrame indexed by specification, with columns:
-            
+
             - median : float
                 Median coefficient across bootstrap draws.
             - min : float
@@ -538,16 +538,11 @@
         )
         self.inference['Stouffers'] = stouffer_method(df_model_result['p_values'])
 
-<<<<<<< HEAD
-    def summary(self, digits=3):
-        """Prints a summary of the model including basic configuration and robustness metrics."""
-=======
-
-    def summary(self) -> None:
+
+    def summary(self, digits=3) -> None:
         """
         Print a comprehensive textual summary of the fitted model.
         """
->>>>>>> 18465600
 
         def print_separator(title=None):
             print("=" * 30)
@@ -632,18 +627,11 @@
         oos_max_row = self.summary_df.loc[self.summary_df['av_k_metric'].idxmax(),]
         print(f'Max Average: {round(oos_max_row["av_k_metric"], digits)}, Specs: {list(oos_max_row["spec_name"])} ')
         oos_min_row = self.summary_df.loc[self.summary_df['av_k_metric'].idxmin(),]
-<<<<<<< HEAD
         print(f'Min Average: {round(oos_min_row["av_k_metric"], digits)}, Specs: {list(oos_min_row["spec_name"])} ')
         print(f"Mean Average: {round(self.summary_df['av_k_metric'].mean(), digits)}")
         print(f"Median Average: {round(self.summary_df['av_k_metric'].median(), digits)}")
 
 
-=======
-        print(f'Min Average: {oos_min_row["av_k_metric"]}, Specs: {list(oos_min_row["spec_name"])} ')
-        print(f"Mean Average: {self.summary_df['av_k_metric'].mean()}")
-        print(f"Median Average: {self.summary_df['av_k_metric'].median()}")
-        
->>>>>>> 18465600
     def plot(self,
              loess: bool = True,
              specs: Optional[List[List[str]]] = None,
@@ -765,7 +753,7 @@
             'average_coefs': final_coefs
         })
         return summary_bma
-    
+
     def merge(self,
               result_obj: "OLSResult",
               left_prefix: str,
@@ -1381,7 +1369,7 @@
             Object containing the regression results.
         """
         return self.results
-    
+
     def multiple_y(self) -> None:
         raise NotImplementedError("Not implemented yet")
 
@@ -1535,12 +1523,7 @@
             oos_metric=oos_metric,
             n_cpu=n_cpu,
             seed=seed,
-<<<<<<< HEAD
             valid_oos_metrics=['r-squared','rmse','cross-entropy','imv']
-=======
-            valid_oos_metrics=['r-squared','rmse','cross-entropy'],
-            threshold = threshold
->>>>>>> 18465600
         )
         print(f'[LRobust] Running with n_cpu={n_cpu}, draws={draws}')
 
@@ -1700,4 +1683,4 @@
             y = no_singleton.iloc[:, [0]]
             x = no_singleton.drop(no_singleton.columns[0], axis=1)
         output = logistic_regression_sm(y, x)
-        return output['b'][0][0], output['p'][0][0], output['r2']+        return output['b'][0][0], output['p'][0][0], output['r2']
