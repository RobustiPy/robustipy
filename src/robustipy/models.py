--- conflicted
+++ resolved
@@ -483,13 +483,11 @@
         self.x = x
         self.data = data
         self.results = None
-<<<<<<< HEAD
         self.model_name = model_name
-=======
         self.parameters = {}
         self.parameters['y'] = self.y
         self.parameters['x'] = self.x 
->>>>>>> b66c5dcd
+
 
     def get_results(self):
         """
