"""robustipy.models

This module implements multivariate regression classes for Robust Inference.
It includes classes for OLS (OLSRobust and OLSResult) and logistic regression (LRobust)
analysis, along with utilities for model merging, plotting, and Bayesian model averaging.
"""

from __future__ import annotations
import _pickle
import warnings
from typing import Any, Optional, Sequence, List, Tuple, Union

import matplotlib.pyplot as plt
import numpy as np
import pandas as pd
import shap
import sklearn
from joblib import Parallel, delayed
from rich.progress import track
from scipy.stats import norm
from sklearn.metrics import log_loss, r2_score, root_mean_squared_error
from sklearn.model_selection import GroupKFold, KFold, train_test_split
from statsmodels.tools.tools import add_constant

from robustipy.bootstrap_utils import stripped_ols
from robustipy.figures import plot_results
from robustipy.prototypes import Protoresult, BaseRobust
from robustipy.utils import (
    all_subsets,
    group_demean,
    logistic_regression_sm,
    simple_ols,
    space_size,
    mcfadden_r2,
    calculate_imv_score
)
def stouffer_method(
    p_values: Sequence[float],
    weights: Optional[Sequence[float]] = None,
    eps: Optional[float] = None,
) -> Tuple[float, float]:
    """
    Combine p-values using Stouffer's Z-method, guarding against ±∞.

    Parameters
    ----------
    p_values : sequence of float
        Iterable of individual p-values.
    weights : sequence of float, optional
        Stouffer weights. If None, performs unweighted combination.
    eps : float, optional
        Positive clipping constant.  Default is the smallest positive
        normal IEEE-754 double (≈2.22e-308).

    Returns
    -------
    Z : float
        Combined Z-score.
    p_combined : float
        Combined p-value.
    """
    p = np.asarray(p_values, dtype=float)

    if eps is None:
        eps = np.finfo(float).eps  # 2**-52 ≈ 2.22e-16, big enough for safety
    p = np.clip(p, eps, 1.0 - eps)

    z = norm.isf(p)

    if weights is None:
        Z = z.sum() / np.sqrt(len(z))
    else:
        w = np.asarray(weights, dtype=float)
        if w.shape != z.shape:
            raise ValueError("weights and p_values must have same length")
        Z = np.dot(w, z) / np.linalg.norm(w)

    p_combined = norm.sf(Z)
    return Z, p_combined


class MergedResult(Protoresult):

    """
    Combine and summarize results exclusively from one or more OLSResult runs.

    Parameters
    ----------
    y : str
        Dependent variable name shared by all merged results.
    specs : Sequence[Sequence[str]]
        List of specifications; each inner sequence names the controls defining one spec.
    estimates : array-like or pandas.DataFrame
        Coefficient estimates for each spec (rows) and bootstrap draw (columns).
    p_values : array-like or pandas.DataFrame
        Corresponding p-values for each estimate.
    r2_values : array-like or pandas.DataFrame
        R² values for each spec and draw.

    Attributes
    ----------
    y_name : str
        Name of the dependent variable.
    specs_names : pandas.Series[frozenset]
        Each entry is the set of control variables defining a spec.
    estimates : pandas.DataFrame
        Coefficient estimates by spec and draw.
    p_values : pandas.DataFrame
        P-values by spec and draw.
    r2_values : pandas.DataFrame
        R² values by spec and draw.
    summary_df : pandas.DataFrame
        Per-spec summary with median, min, max, and 95% confidence intervals.
    """
    def __init__(
        self,
        *,
        y: str,
        specs: Sequence[Sequence[str]],
        estimates: Union[np.ndarray, pd.DataFrame],
        p_values: Union[np.ndarray, pd.DataFrame],
        r2_values: Union[np.ndarray, pd.DataFrame],
    ) -> None:
        super().__init__()
        self.y_name = y
        self.specs_names = pd.Series(specs)
        self.estimates = pd.DataFrame(estimates)
        self.p_values = pd.DataFrame(p_values)
        self.r2_values = pd.DataFrame(r2_values)
        self.summary_df = self._compute_summary()
        self.summary_df['spec_name'] = self.specs_names

    def summary(self) -> None:
        """
        Generates a summary of the regression results (not implemented).
        """
        pass

    def _compute_summary(self) -> pd.DataFrame:
        """
        Computes summary statistics based on coefficient estimates.

        Returns:
            pd.DataFrame: DataFrame containing median, min, max, and quantiles.
        """
        data = self.estimates.copy()
        out = pd.DataFrame()
        out['median'] = data.median(axis=1)
        out['max'] = data.max(axis=1)
        out['min'] = data.min(axis=1)
        out['ci_up'] = data.quantile(q=0.975, axis=1, interpolation='nearest')
        out['ci_down'] = data.quantile(q=0.025, axis=1, interpolation='nearest')
        return out

    def plot(
        self,
        loess: bool = True,
        specs: Optional[List[List[str]]] = None,
        colormap: str = 'Spectral_r',
        figsize: Tuple[int, int] = (16, 14),
        ext: str = 'pdf',
        figpath: str = None,
        project_name: str = None,
        oddsratio: bool = False,
    ) -> plt.Figure:
        """
        Plot specification results highlighting up to three specs.

        Parameters
        ----------
        loess : bool
            Whether to apply LOESS smoothing to confidence intervals.
        specs : list of list of str, optional
            Specifications to highlight.
        colormap : str
            Matplotlib colormap name.
        figsize : tuple
            Figure size (width, height).
        ext : str
            File extension for saving.
        figpath : str or Path, optional
            Directory in which to save outputs; if None, uses current working dir.
        project_name : str
            Prefix for saved figure.
        oddsratio bool, default=False
            Whether to exponentiate the coefficients (e.g. for odds ratios).
        Returns
        -------
        matplotlib.figure.Figure:
            Plot showing the regression results.
        """
        fig, ax = plt.subplots(figsize=figsize)

        if specs is not None and len(specs) == 0:
            specs = None
        if specs is not None:
            if not all(isinstance(spec, list) for spec in specs):
                raise TypeError("'specs' must be a list of lists.")
            if len(specs) > 3:
                raise ValueError("The max number of specifications to highlight is 3")
            if not all(frozenset(spec) in self.specs_names.to_list() for spec in specs):
                raise TypeError("All specifications in 'specs' must be in the valid computed specifications.")

        plot_results(
            results_object=self,
            loess=loess,
            ci=ci,
            specs=specs,
            ax=ax,
            colormap=colormap,
            ext=ext,
            figpath=figpath,
            project_name=project_name,
            oddsratio=oddsratio
        )
        return fig

    def merge(
        self,
        result_obj: OLSResult,
        left_prefix: str,
        right_prefix: str,
    ) -> MergedResult:
        """
        Merge the current OLSResult object with another, tagging each specification
        with a prefix to indicate origin.

        Parameters
        ----------
        result_obj : OLSResult
            Another OLSResult object to merge.
        left_prefix : str
            Prefix to tag the specifications from the current object.
        right_prefix : str
            Prefix to tag the specifications from the result_obj object.

        Returns
        -------
        MergedResult
            A new MergedResult object containing combined estimates and metadata.

        Raises
        ------
        TypeError
            If result_obj is not an instance of OLSResult or prefixes are not strings.
        ValueError
            If the dependent variable names do not match between the two objects.
        """
        if not isinstance(result_obj, OLSResult):
            raise TypeError("'result_obj' must be an instance of OLSResult.")
        if not isinstance(left_prefix, str) or not isinstance(right_prefix, str):
            raise TypeError("'prefixes' must be of type 'str'.")
        if self.y_name != result_obj.y_name:
            raise ValueError('Dependent variable names must match.')

        specs_original = [frozenset(list(s) + [left_prefix]) for s in self.specs_names]
        specs_new = [frozenset(list(s) + [right_prefix]) for s in result_obj.specs_names]
        y = self.y_name
        specs = specs_original + specs_new
        estimates = pd.concat([self.estimates, result_obj.estimates], ignore_index=True)
        p_values = pd.concat([self.p_values, result_obj.p_values], ignore_index=True)
        r2_values = pd.concat([self.r2_values, result_obj.r2_values], ignore_index=True)

        return MergedResult(
            y=y,
            specs=specs,
            estimates=estimates,
            p_values=p_values,
            r2_values=r2_values
        )


class OLSResult(Protoresult):
    """
    Encapsulates the results of an OLSRobust run

    Attributes
    ----------
    y_name : str
        Dependent variable name.
    x_name : str
        Main predictor name.
    data : pd.DataFrame
        Original DataFrame used for all fits.
    specs_names : pd.Series[frozenset[str]]
        Specification sets (which controls are included, etc.).
    all_predictors : list[list[str]]
        List of predictor+control sets for each specification.
    controls : list[str]
        Pool of all control variables considered.
    draws : int
        Number of bootstrap draws.
    kfold : int
        Number of folds for out-of-sample evaluation.
    estimates : pd.DataFrame
        Shape (n_specs, draws), bootstrap estimates of β₁.
    p_values : pd.DataFrame
        Same shape, bootstrap p-values for β₁.
    estimates_ystar : pd.DataFrame
        Bootstrap estimates under the null (for joint inference).
    p_values_ystar : pd.DataFrame
        Bootstrap p-values under the null.
    r2_values : pd.DataFrame
        Shape (n_specs, draws), bootstrapped R².
    summary_df : pd.DataFrame
        Per-spec summary (median, CI, info criteria, cross-val metric).
    inference : dict[str, Any]
        Aggregated inference statistics (proportions, Stouffer’s Z, etc.).
    shap_return : tuple[np.ndarray, pd.DataFrame] | None
        Optional SHAP values and the matrix they came from.
    """

    def __init__(
        self,
        *,
        y: str,
        x: str,
        data: pd.DataFrame,
        specs: list[frozenset[str]],
        all_predictors: list[list[str]],
        controls: list[str],
        draws: int,
        kfold: int,
        estimates: np.ndarray | pd.DataFrame,
        estimates_ystar: np.ndarray | pd.DataFrame,
        all_b: list[np.ndarray],
        all_p: list[np.ndarray],
        p_values: np.ndarray | pd.DataFrame,
        p_values_ystar: np.ndarray | pd.DataFrame,
        r2_values: np.ndarray | pd.DataFrame,
        r2i_array: list[float],
        ll_array: list[float],
        aic_array: list[float],
        bic_array: list[float],
        hqic_array: list[float],
        av_k_metric_array: list[float] | None = None,
        model_name: str,
        name_av_k_metric: str | None = None,
        shap_return: Any = None,
    ) -> None:
        """
        Initialize an OLSResult container.

        Parameters
        ----------
        y
            Dependent variable name.
        x
            Main predictor name.
        data
            Original DataFrame for all model fits.
        specs
            A list of frozensets indicating which controls each spec includes.
        all_predictors
            For each spec, the full list of predictors (x + controls).
        controls
            Pool of all candidate controls.
        draws
            Number of bootstrap draws.
        kfold
            Number of folds for cross-validation.
        estimates
            Bootstrap coefficient estimates (shape: n_specs × draws).
        estimates_ystar
            Bootstrap estimates under null (same shape).
        all_b
            Raw (non-resampled) β₁, one per spec.
        all_p
            Raw (non-resampled) p-values, one per spec.
        p_values
            Bootstrap p-values for β₁.
        p_values_ystar
            Bootstrap p-values under null.
        r2_values
            Bootstrapped R² (n_specs × draws).
        r2i_array
            In-sample R² for each spec.
        ll_array
            Log-likelihood for each spec.
        aic_array, bic_array, hqic_array
            Information criteria per spec.
        av_k_metric_array
            Out-of-sample metric (e.g. CV R²) per spec.
        model_name
            Human-readable name of the model (“OLS Robust”).
        name_av_k_metric
            Label for the CV metric (e.g. “r-squared”).
        shap_return
            Optional return of (shap_values, input_matrix).
        """
        super().__init__()
        self.y_name = y
        self.x_name = x
        self.data = data
        self.specs_names = pd.Series(specs)
        self.all_predictors = all_predictors
        self.controls = controls
        self.draws = draws
        self.kfold = kfold
        self.estimates = pd.DataFrame(estimates)
        self.p_values = pd.DataFrame(p_values)
        self.estimates_ystar = pd.DataFrame(estimates_ystar)
        self.p_values_ystar = pd.DataFrame(p_values_ystar)
        self.r2_values = pd.DataFrame(r2_values)
        self.all_b = all_b
        self.all_p = all_p
        self.summary_df = self._compute_summary()
        self.summary_df['r2'] = pd.Series(r2i_array)
        self.summary_df['ll'] = pd.Series(ll_array)
        self.summary_df['aic'] = pd.Series(aic_array)
        self.summary_df['bic'] = pd.Series(bic_array)
        self.summary_df['hqic'] = pd.Series(hqic_array)
        self._compute_inference()
        self.summary_df['av_k_metric'] = pd.Series(av_k_metric_array)
        self.summary_df['spec_name'] = self.specs_names
        self.summary_df['y'] = self.y_name
        self.model_name = model_name
        self.name_av_k_metric = name_av_k_metric
        self.shap_return = shap_return


    def save(self, filename: str) -> None:
        """
        Pickle this OLSResult to disk.

        Parameters
        ----------
        filename
            Destination path for the pickle file.
        """
        with open(filename, 'wb') as f:
            _pickle.dump(self, f, -1)

    @classmethod
    def load(cls, filename: str) -> OLSResult:
        """
        Loads an OLSResult object from a pickle file.

        Parameters
        ----------
        filename
            Path to the pickle file.

        Returns
        -------
        OLSResult
        """
        with open(filename, 'rb') as f:
            return _pickle.load(f)


    def _compute_inference(self) -> pd.DataFrame:
        """
        Compute summary statistics of the bootstrap coefficient distribution.

        For each model specification, returns the median, minimum, maximum,
        and the 2.5%/97.5% quantile bounds of the estimated coefficient
        across all bootstrap draws.

        Returns
        -------
        summary_df : pandas.DataFrame
            A DataFrame indexed by specification, with columns:

            - median : float
                Median coefficient across bootstrap draws.
            - min : float
                Minimum coefficient across bootstrap draws.
            - max : float
                Maximum coefficient across bootstrap draws.
            - ci_down : float
                2.5th percentile coefficient (lower 95% bound).
            - ci_up : float
                97.5th percentile coefficient (upper 95% bound).
        """
        df_model_result = pd.DataFrame({
            'betas': [b[0][0] for b in self.all_b],
            'p_values': [p[0][0] for p in self.all_p],
        })
        inference = not self.estimates_ystar.isna().all().all()
        df_model_result['positive_beta'] = df_model_result['betas'].apply(lambda x: 1 if x > 0 else 0)
        df_model_result['negative_beta'] = df_model_result['betas'].apply(lambda x: 1 if x < 0 else 0)
        df_model_result['significant'] = df_model_result['p_values'].apply(lambda x: 1 if x < 0.05 else 0)
        self.inference = {}
        self.inference['median_ns'] = df_model_result['betas'].median() # note: ns for 'no sampling'
        self.inference['median'] = self.estimates.stack().median()
        for ic in ['aic', 'bic', 'hqic']:
            if max(len(t) for t in self.y_name) == 1:
                ic_array = np.array(self.summary_df[ic].to_list())
                all_b = [arr[0] for arr in self.all_b]
                coef_mat = np.vstack(all_b)
                delta = ic_array - ic_array.min()
                w = np.exp(-0.5 * delta)
                w /= w.sum()
                beta_avg = w @ coef_mat
                self.inference[ic + '_average'] = beta_avg[0]
            else:
                self.inference[ic + '_average'] = np.nan

        self.inference['median_p'] = (
            np.nan if not inference else
            (self.estimates_ystar.median(axis=0) > df_model_result['betas'].median()).mean()
        )
        self.inference['min_ns'] = df_model_result['betas'].min()
        self.inference['min'] = self.estimates.min().min()
        self.inference['max_ns'] = df_model_result['betas'].max()
        self.inference['max'] = self.estimates.max().max()

        self.inference['pos_ns'] = df_model_result['positive_beta'].sum()
        self.inference['pos_prop_ns'] = df_model_result['positive_beta'].mean()
        self.inference['pos'] = (self.estimates > 0.0).sum().sum()
        self.inference['pos_prop'] = (self.estimates > 0.0).mean().mean()
        self.inference['pos_p'] = (
            np.nan if not inference else
            ((self.estimates_ystar.gt(0).sum(axis=0) > df_model_result['positive_beta'].sum()).mean())
        )
        self.inference['neg_ns'] = df_model_result['negative_beta'].sum()
        self.inference['neg_prop_ns'] = df_model_result['negative_beta'].mean()
        self.inference['neg'] = (self.estimates < 0.0).sum().sum()
        self.inference['neg_prop'] = (self.estimates < 0.0).mean().mean()
        self.inference['neg_p'] = (
            np.nan if not inference else
            (self.estimates_ystar.lt(0).sum(axis=0) > df_model_result['negative_beta'].sum()).mean()
        )
        self.inference['sig_ns'] = df_model_result['significant'].sum()
        self.inference['sig_prop_ns'] = df_model_result['significant'].mean()
        self.inference['sig'] = (self.p_values.stack() < 0.05).sum().sum()
        self.inference['sig_prop'] = (self.p_values.stack() < 0.05).mean().mean()
        self.inference['sig_p'] = (
            np.nan if not inference else
            (self.p_values_ystar.lt(0.05).sum(axis=0) > df_model_result['significant'].sum()).mean()
        )
        self.inference['pos_sig_ns'] = (df_model_result['positive_beta'] &
                                     df_model_result['significant']).sum()
        self.inference['pos_sig_prop_ns'] = (df_model_result['positive_beta'] &
                                          df_model_result['significant']).mean()
        self.inference['pos_sig'] = ((self.estimates > 0.0) &
                                     (self.p_values < 0.05)).sum().sum()
        self.inference['pos_sig_prop'] = ((self.estimates > 0.0) &
                                          (self.p_values < 0.05)).mean().mean()
        self.inference['pos_sig_p'] = (
            np.nan if not inference else
            ((self.estimates_ystar.gt(0) & self.p_values_ystar.lt(0.05)).sum(axis=0) >
            (df_model_result['positive_beta'] & df_model_result['significant']).sum()).mean()
        )
        self.inference['neg_sig_ns'] = (df_model_result['negative_beta'] &
                                        df_model_result['significant']).sum()
        self.inference['neg_sig_prop_ns'] = (df_model_result['negative_beta'] &
                                             df_model_result['significant']).mean()
        self.inference['neg_sig'] = ((self.estimates < 0.0) &
                                     (self.p_values < 0.05)).sum().sum()
        self.inference['neg_sig_prop'] = ((self.estimates < 0.0) &
                                          (self.p_values < 0.05)).mean().mean()
        self.inference['neg_sig_p'] = (
            np.nan if not inference else
            ((self.estimates_ystar.lt(0) & self.p_values_ystar.lt(0.05)).sum(axis=0) >
            (df_model_result['negative_beta'] & df_model_result['significant']).sum()).mean()
        )
        self.inference['Stouffers'] = stouffer_method(df_model_result['p_values'])


    def summary(self, digits=3) -> None:
        """
        Print a comprehensive textual summary of the fitted model.
        """

        def print_separator(title=None):
            print("=" * 30)
            if title:
                print(title)
                print("=" * 30)

        inference = not self.estimates_ystar.isna().all().all()
        # Display basic model information
        print_separator("1. Model Summary")
        print(f"Model: {self.model_name}")
        print("Inference Tests:", "Yes" if inference else "No")
        print(f"Dependent variable: {self.y_name}")
        print(f"Independent variable: {self.x_name}")
        print(f"Number of possible controls: {len(self.controls)}")
        print(f"Number of draws: {self.draws}")
        print(f"Number of folds: {self.kfold}")
        print(f"Number of specifications: {len(self.specs_names)}")

        # Print model robustness metrics
        print_separator("2.Model Robustness Metrics")
        print('2.1 Inference Metrics')
        print_separator()
        if not inference:
            print(f"Median beta (all specifications, no resampling): {round(self.inference['median_ns'], digits)}")
        else:
            print(f"Median beta (all specifications, no resampling): {round(self.inference['median_ns'], digits)} (p-value: {round(self.inference['median_p'], digits)})")
        print(f"Median beta (all bootstraps and specifications): {round(self.inference['median'], digits)}")

        print(f"Min beta (all specifications, no resampling): {round(self.inference['min_ns'], digits)}")
        print(f"Min beta (all bootstraps and specifications): {round(self.inference['min'], digits)}")

        print(f"Max beta (all specifications, no resampling): {round(self.inference['max_ns'], digits)}")
        print(f"Max beta (all bootstraps and specifications): {round(self.inference['max'], digits)}")
        if self.inference['aic_average'] is not np.nan:
            print(f"AIC-weighted beta (all specifications, no resampling): {round(self.inference['aic_average'], digits)}")
        if self.inference['bic_average'] is not np.nan:
            print(f"BIC-weighted beta (all specifications, no resampling): {round(self.inference['bic_average'], digits)}")
        if self.inference['hqic_average'] is not np.nan:
            print(f"HQIC-weighted beta (all specifications, no resampling): {round(self.inference['hqic_average'], digits)}")

        if not inference:
            print(f"Significant portion of beta (all specifications, no resampling): {round(self.inference['sig_prop_ns'], digits)}")
        else:
            print(f"Significant portion of beta (all specifications, no resampling): {round(self.inference['sig_prop_ns'], digits)} (p-value: {round(self.inference['sig_p'], digits)})")
        print(f"Significant portion of beta (all bootstraps and specifications): {round(self.inference['sig_prop'], digits)}")

        if not inference:
            print(f"Positive portion of beta (all specifications, no resampling): {round(self.inference['pos_prop_ns'], digits)}")
        else:
            print(f"Positive portion of beta (all specifications, no resampling): {round(self.inference['pos_prop_ns'], digits)} (p-value: {round(self.inference['pos_p'], digits)})")
        print(f"Positive portion of beta (all bootstraps and specifications): {round(self.inference['pos_prop'], digits)}")

        if not inference:
            print(f"Negative portion of beta (all specifications, no resampling): {round(self.inference['neg_prop_ns'], digits)}")
        else:
            print(f"Negative portion of beta (all specifications, no resampling): {round(self.inference['neg_prop_ns'], digits)} (p-value: {round(self.inference['neg_p'], digits)})")
        print(f"Negative portion of beta (all bootstraps and specifications): {round(self.inference['neg_prop'], digits)}")

        if not inference:
            print(f"Positive and Significant portion of beta (all specifications, no resampling): {round(self.inference['pos_sig_prop_ns'], digits)}")
        else:
            print(f"Positive and Significant portion of beta (all specifications, no resampling): {round(self.inference['pos_sig_prop_ns'], digits)} (p-value: {round(self.inference['pos_sig_p'], digits)})")
        print(f"Positive and Significant portion of beta (all bootstraps and specifications): {round(self.inference['pos_sig_prop'], digits)}")

        if not inference:
            print(f"Negative and Significant portion of beta (all specifications, no resampling): {round(self.inference['neg_sig_prop_ns'], digits)}")
        else:
            print(f"Negative and Significant portion of beta (all specifications, no resampling): {round(self.inference['neg_sig_prop_ns'], digits)} (p-value: {round(self.inference['neg_sig_p'], digits)})")
        print(f"Negative and Significant portion of beta (all bootstraps and specifications): {round(self.inference['neg_sig_prop'], digits)}")

        print(f"Stouffer's Z-score test: {round(self.inference['Stouffers'][0], digits)}, {round(self.inference['Stouffers'][1], digits)}")

        print_separator()
        print('2.2 In-Sample Metrics (Full Sample)')
        print_separator()
        print(f"Min AIC: {round(self.summary_df['aic'].min(), digits)}, Specs: {list(self.summary_df['spec_name'].loc[self.summary_df['aic'].idxmin()])}")
        print(f"Min BIC: {round(self.summary_df['bic'].min(), digits)}, Specs: {list(self.summary_df['spec_name'].loc[self.summary_df['bic'].idxmin()])}")
        print(f"Min HQIC: {round(self.summary_df['hqic'].min(), digits)}, Specs: {list(self.summary_df['spec_name'].loc[self.summary_df['hqic'].idxmin()])}")
        print(f"Max Log Likelihood: {round(self.summary_df['ll'].max(), digits)}, Specs: {list(self.summary_df['spec_name'].loc[self.summary_df['ll'].idxmax()])}")
<<<<<<< HEAD
        print(f"Min Log Likelihood: {round(self.summary_df['ll'].min(), digits)}, Specs: {list(self.summary_df['spec_name'].loc[self.summary_df['ll'].idxmin()])}")
        print(f"Max { 'Adj-' if 'OLS' in self.model_name else 'Pseudo'} R2: {round(self.summary_df['r2'].max(), digits)}, Specs: {list(self.summary_df['spec_name'].loc[self.summary_df['r2'].idxmax()])}")
        print(f"Min { 'Adj-' if 'OLS' in self.model_name else 'Pseudo'} R2: {round(self.summary_df['r2'].min(), digits)}, Specs: {list(self.summary_df['spec_name'].loc[self.summary_df['r2'].idxmin()])}")
=======
        print(
            f"Min Log Likelihood: {self.summary_df['ll'].min():.{digits}f}, "
            f"Specs: {list(self.summary_df['spec_name'].loc[self.summary_df['ll'].idxmin()])}"
        )
        print(
            f"Max {'Adj-' if 'OLS' in self.model_name else 'Pseudo'} R²: "
            f"{self.summary_df['r2'].max():.{digits}f}, "
            f"Specs: {list(self.summary_df['spec_name'].loc[self.summary_df['r2'].idxmax()])}"
        )
        print(
            f"Min {'Adj-' if 'OLS' in self.model_name else 'Pseudo'} R²: "
            f"{self.summary_df['r2'].min():.{digits}f}, "
            f"Specs: {list(self.summary_df['spec_name'].loc[self.summary_df['r2'].idxmin()])}"
        )
>>>>>>> fceac6c0

        print_separator()
        print(f'2.3 Out-Of-Sample Metrics ({self.name_av_k_metric} averaged across folds)')
        print_separator()
        oos_max_row = self.summary_df.loc[self.summary_df['av_k_metric'].idxmax(),]
        print(f'Max Average: {round(oos_max_row["av_k_metric"], digits)}, Specs: {list(oos_max_row["spec_name"])} ')
        oos_min_row = self.summary_df.loc[self.summary_df['av_k_metric'].idxmin(),]
        print(f'Min Average: {round(oos_min_row["av_k_metric"], digits)}, Specs: {list(oos_min_row["spec_name"])} ')
        print(f"Mean Average: {round(self.summary_df['av_k_metric'].mean(), digits)}")
        print(f"Median Average: {round(self.summary_df['av_k_metric'].median(), digits)}")


    def plot(self,
             loess: bool = True,
             specs: Optional[List[List[str]]] = None,
             ic: str = 'aic',
             ci: float = 1,
             colormap: str = 'Spectral_r',
             figsize: Tuple[int, int] = (12, 6),
             ext: str = '   pdf',
             figpath = None,
             project_name: str = 'no_project_name',
             oddsratio: bool = False
             ) -> plt.Figure:
        """
        Plots the regression results using specified options.

        Parameters
        ----------
        loess : bool, default=True
            Whether to add a LOESS smoothed trend line.
        specs : list of list of str, optional
            Up to three specific model specifications to highlight.
        ic : {'bic', 'aic', 'hqic'}, default='aic'
            Which information criterion to display.
        ci: float, default=1
            confidence interval.
        colormap : str, default='Spectral_r'
            Name of the matplotlib colormap for the plot.
        figpath : str or Path, optional
            Directory in which to save outputs; if None, uses current working dir.
        figsize : tuple of int, default=(12, 6)
            Figure width and height in inches.
        ext : str, default='pdf'
            File extension if saving the figure (unused if not saving).
        project_name : str, default='no_project_name'
            Project identifier used in saved filename (unused if not saving).
        oddsratio bool, default=False
            Whether to exponentiate the coefficients (e.g. for odds ratios).
        Returns
        -------
        fig : matplotlib.figure.Figure
            The figure object containing the plot.

        Raises
        ------
        ValueError
            If `ic` is not one of {'bic', 'aic', 'hqic'}.
        TypeError
            If `specs` is provided but is not a list of lists of str,
            or if more than three specs are given,
            or any spec is not in the computed specifications.
        """

        valid_ic = ['bic', 'aic', 'hqic']
        if ic not in valid_ic:
            raise ValueError(
                f"Unsupported information criterion: expected one of {valid_ic}, "
                f"received: '{ic}'."
            )


        if specs is not None:
            if not all(isinstance(l, list) for l in specs):
                raise TypeError("'specs' must be a list of lists.")
            if len(specs) > 3:
                raise ValueError("The max number of specifications to highlight is 3")
            if not all(frozenset(spec) in self.specs_names.to_list() for spec in specs):
                raise TypeError("All specifications in 'spec' must be in the valid computed specifications.")
        if ic not in valid_ic:
            raise ValueError(f"'ic' must be one of the following: {valid_ic}")
        return plot_results(results_object=self,
                            loess=loess,
                            specs=specs,
                            ic=ic,
                            ci=ci,
                            colormap=colormap,
                            figsize=figsize,
                            ext=ext,
                            figpath=figpath,
                            project_name=project_name,
                            oddsratio=oddsratio)

    def _compute_summary(self):
        """
        Computes summary statistics based on coefficient estimates.

        Returns:
            pd.DataFrame: DataFrame containing summary statistics.
        """
        data = self.estimates.copy()
        out = pd.DataFrame()
        out['median'] = data.median(axis=1)
        out['max'] = data.max(axis=1)
        out['min'] = data.min(axis=1)
        out['ci_up'] = data.quantile(q=0.975, axis=1,
                                     interpolation='nearest')
        out['ci_down'] = data.quantile(q=0.025, axis=1,
                                       interpolation='nearest')
        return out

    def compute_bma(self) -> pd.DataFrame:
        """
        Performs Bayesian Model Averaging (BMA) using BIC-implied priors.

        Returnsnt
        -------
            pd.DataFrame: DataFrame containing BMA results.
        """
        likelihood_per_var = []
        weigthed_coefs = []
        max_ll = np.max(-self.summary_df.bic / 2)
        shifted_ll = (-self.summary_df.bic / 2) - max_ll
        models_likelihood = np.exp(shifted_ll)
        sum_likelihoods = np.nansum(models_likelihood)
        coefs = [[i[0] for i in x] for x in self.all_b]
        coefs = [i for sl in coefs for i in sl]
        var_names = [i for sl in self.all_predictors for i in sl]
        coefs_df = pd.DataFrame({'coef': coefs, 'var_name': var_names})
        for ele in self.controls:
            idx = [ele in spec for spec in self.specs_names]
            likelihood_per_var.append(np.nansum(models_likelihood[idx]))
            coefs = coefs_df[coefs_df.var_name == ele].coef.to_numpy()
            likelihood = models_likelihood[idx]
            weigthed_coef = coefs * likelihood
            weigthed_coefs.append(np.nansum(weigthed_coef))
        probs = likelihood_per_var / sum_likelihoods
        final_coefs = weigthed_coefs / sum_likelihoods
        summary_bma = pd.DataFrame({
            'control_var': self.controls,
            'probs': probs,
            'average_coefs': final_coefs
        })
        return summary_bma

    def merge(self,
              result_obj: "OLSResult",
              left_prefix: str,
              right_prefix: str
              ) -> MergedResult:
        """
        Merge this OLSResult with another, tagging each spec by prefix.

        Parameters
        ----------
        result_obj : OLSResult
            Another result object with the same dependent variable.
        left_prefix : str
            Tag to append to this object's specifications.
        right_prefix : str
            Tag to append to the other object's specifications.

        Returns
        -------
        merged : MergedResult
            A new MergedResult containing all specs, estimates,
            p_values, and r2_values from both.

        Raises
        ------
        TypeError
            If `result_obj` is not an OLSResult, or prefixes are not strings.
        ValueError
            If the dependent variable names do not match.
        """
        if not isinstance(result_obj, OLSResult):
            raise TypeError("'result_obj' must be an instance of OLSResult.")
        if not isinstance(left_prefix, str) or not isinstance(right_prefix, str):
            raise TypeError("'prefixes' must be of type 'str.'")
        if self.y_name != result_obj.y_name:
            raise ValueError('Dependent variable names must match.')
        specs_original = [frozenset(list(s) + [left_prefix]) for s in self.specs_names]
        specs_new = [frozenset(list(s) + [right_prefix]) for s in result_obj.specs_names]
        y = self.y_name
        specs = specs_original + specs_new
        estimates = pd.concat([self.estimates, result_obj.estimates], ignore_index=True)
        p_values = pd.concat([self.p_values, result_obj.p_values], ignore_index=True)
        r2_values = pd.concat([self.r2_values, result_obj.r2_values], ignore_index=True)

        return MergedResult(y=y, specs=specs, estimates=estimates, p_values=p_values, r2_values=r2_values)

    def save_to_csv(self, path: str) -> None:
        """Function to save summary dataframe to a csv"""
        self.summary_df.to_csv(path)


class OLSRobust(BaseRobust):
    """
    Class for multi-variate regression using OLS

    Parameters
    ----------
    y : str or list of str
        Name(s) of the dependent variable(s). If multiple, runs separate analyses.
    x : str or list of str
        Name(s) of the primary predictor(s) of interest.
    data : pandas.DataFrame
        The full dataset containing `y`, `x`, and any controls.
    model_name : str, default='OLS Robust'
        A custom label for this model run, used in outputs and plots

    Attributes
    ----------
    results : OLSResult
        Populated after calling `.fit()`, contains all estimates and diagnostics.
    """

    def __init__(
        self,
        *,
        y: Union[str, List[str]],
        x: Union[str, List[str]],
        data: pd.DataFrame,
        model_name: str = 'OLS Robust'
    ) -> None:
        super().__init__(y=y, x=x, data=data, model_name=model_name)

    def get_results(self) -> 'OLSResult':
        """
        Return the OLSResult object once .fit() has been called.

        Returns
        -------
        OLSResult
            The result object encapsulating all analysis outputs.
        """
        return self.results

    def fit(
        self,
        *,
        controls: List[str],
        group: Optional[str] = None,
        draws: int = 500,
        kfold: int = 5,
        oos_metric: str = 'r-squared',
        n_cpu: Optional[int] = None,
        seed: Optional[int] = None,
        composite_sample: Optional[int] = None,
        threshold: int = 1000000
        ) -> 'OLSRobust':
        """
        Fit the OLS models into the specification space as well as over the bootstrapped samples.

        Parameters
        ----------
        controls : list of str
            Candidate control variables to include in model specifications.
        group : str, optional
            Column name for grouping fixed effects; de-meaned if provided.
        draws : int, default=500
            Number of bootstrap resamples per specification.
        kfold : int, default=5
            Number of folds for out-of-sample evaluation; requires `oos_metric`.
        oos_metric : {'r-squared','rmse'}, default='r-squared'
            Metric for cross-validated performance.
        n_cpu : int, optional
            Number of parallel jobs; defaults to all available cores minus one.
        seed : int, optional
            Random seed for reproducibility.
        threshold : int, default=1000000
            Warn if total model runs exceed this number.

        Returns
        -------
        self : OLSRobust
            The fitted model instance, with `.results` attached.
        """
<<<<<<< HEAD
        combined = self.x + controls
        found_constant = any(
            self.data[col].nunique(dropna=False) == 1
            for col in combined
        )
        if not found_constant:
            self.data['const'] = 1.0
            self.x = self.x + ['const']


=======
        self.composite_sample = composite_sample      # int or None
        self.seed             = seed
>>>>>>> fceac6c0
        if len(self.y) > 1:
            self.multiple_y()
        n_cpu = self._validate_fit_args(
            controls=controls,
            group=group,
            draws=draws,
            kfold=kfold,
            oos_metric=oos_metric,
            n_cpu=n_cpu,
            seed=seed,
            valid_oos_metrics=['r-squared','rmse'],
            threshold=threshold
        )
        print(f'[OLSRobust] Running with n_cpu={n_cpu}, draws={draws}')

        sample_size = self.data.shape[0]
        self.oos_metric_name = oos_metric

        if len(self.y) > 1:
            list_all_predictors = []
            list_b_array = []
            list_p_array = []
            list_b_array_ystar = []
            list_p_array_ystar = []
            list_r2_array = []
            list_r2i_array = []
            list_ll_array = []
            list_aic_array = []
            list_bic_array = []
            list_hqic_array = []
            list_av_k_metric_array = []
            y_names = []
            specs = []
            for y, y_name in track(zip(self.y_composites,
                                 self.y_specs), total=len(self.y_composites)):
                space_n = space_size(controls)
                b_array = np.empty([space_n, draws])
                p_array = np.empty([space_n, draws])
                b_array_ystar = np.empty([space_n, draws])
                p_array_ystar = np.empty([space_n, draws])
                r2_array = np.empty([space_n, draws])
                r2i_array = np.empty([space_n])
                ll_array = np.empty([space_n])
                aic_array = np.empty([space_n])
                bic_array = np.empty([space_n])
                hqic_array = np.empty([space_n])
                all_predictors = []
                b_all_list = []
                p_all_list = []
                av_k_metric_array = np.empty([space_n])
                for spec, index in zip(all_subsets(controls), range(0, space_n)):
                    if len(spec) == 0:
                        comb = self.data[self.x]
                    else:
                        comb = self.data[self.x + list(spec)]
                    if group:
                        comb = self.data[self.x + [group] + list(spec)]

                    comb = pd.concat([y, comb], axis=1)
                    comb = comb.dropna()
                    comb = comb.reset_index(drop=True).copy()

                    if group:
                        comb = group_demean(comb, group=group)
                    (b_all, p_all, r2_i, ll_i,
                     aic_i, bic_i, hqic_i,
                     av_k_metric_i) = self._full_sample_OLS(comb,
                                                            kfold=kfold,
                                                            group=group,
                                                            oos_metric_name=self.oos_metric_name)
                    y_star = comb.iloc[:, [0]] - np.dot(comb.iloc[:, [1]], b_all[0][0])
                    seeds = np.random.randint(0, 2**31, size=draws)
                    b_list, p_list, r2_list, b_list_ystar, p_list_ystar = zip(*Parallel(n_jobs=n_cpu)
                    (delayed(self._strap_OLS)
                     (comb,
                      group,
                      sample_size,
                      seed,
                      y_star
                      )
                     for seed in seeds))
                    y_names.append(y_name)
                    specs.append(frozenset(list(y_name) + list(spec)))
                    all_predictors.append(self.x + list(spec))
                    b_array[index, :] = b_list
                    p_array[index, :] = p_list
                    b_array_ystar[index, :] = b_list_ystar
                    p_array_ystar[index, :] = p_list_ystar
                    r2_array[index, :] = r2_list
                    r2i_array[index] = r2_i
                    ll_array[index] = ll_i
                    aic_array[index] = aic_i
                    bic_array[index] = bic_i
                    hqic_array[index] = hqic_i
                    av_k_metric_array[index] = av_k_metric_i
                    b_all_list.append(b_all)
                    p_all_list.append(p_all)

                list_all_predictors.append(all_predictors)
                list_b_array.append(b_array)
                list_p_array.append(p_array)
                list_b_array_ystar.append(b_array_ystar)
                list_p_array_ystar.append(p_array_ystar)
                list_r2_array.append(r2_array)
                list_r2i_array.append(r2i_array)
                list_ll_array.append(ll_array)
                list_aic_array.append(aic_array)
                list_bic_array.append(bic_array)
                list_hqic_array.append(hqic_array)
                list_av_k_metric_array.append(av_k_metric_array)

            results = OLSResult(
                y=y_names,
                x=self.x,
                data=self.data,
                specs=specs,
                all_predictors=list_all_predictors,
                controls=controls,
                draws=draws,
                kfold=kfold,
                all_b=b_all_list,
                all_p=p_all_list,
                estimates=np.vstack(list_b_array),
                p_values=np.vstack(list_p_array),
                estimates_ystar=np.vstack(list_b_array_ystar),
                p_values_ystar=np.vstack(list_p_array_ystar),
                r2_values=np.vstack(list_r2_array),
                r2i_array=np.hstack(list_r2i_array),
                ll_array=np.hstack(list_ll_array),
                aic_array=np.hstack(list_aic_array),
                bic_array=np.hstack(list_bic_array),
                hqic_array=np.hstack(list_hqic_array),
                av_k_metric_array=np.hstack(list_av_k_metric_array),
                model_name=self.model_name,
                name_av_k_metric=self.oos_metric_name,
                shap_return=None
            )
            self.results = results
        else:
            space_n = space_size(controls)
            specs = []
            all_predictors = []
            b_all_list = []
            p_all_list = []
            b_array = np.empty([space_n, draws])
            p_array = np.empty([space_n, draws])
            b_array_ystar = np.empty([space_n, draws])
            p_array_ystar = np.empty([space_n, draws])
            r2_array = np.empty([space_n, draws])
            r2i_array = np.empty([space_n])
            ll_array = np.empty([space_n])
            aic_array = np.empty([space_n])
            bic_array = np.empty([space_n])
            hqic_array = np.empty([space_n])
            av_k_metric_array = np.empty([space_n])
            if group:
                SHAP_comb = self.data[self.y + self.x + [group] + controls]
                SHAP_comb = group_demean(SHAP_comb, group=group)
            else:
                SHAP_comb = self.data[self.y + self.x + controls]
            SHAP_comb = SHAP_comb.dropna()
            SHAP_comb = SHAP_comb.reset_index(drop=True).copy()
            x_train, x_test, y_train, _ = train_test_split(SHAP_comb[self.x + controls],
                                                           SHAP_comb[self.y],
                                                           test_size=0.2,
                                                           random_state=seed
                                                           )
            model = sklearn.linear_model.LinearRegression()
            model.fit(x_train, y_train)
            explainer = shap.LinearExplainer(model, x_train)
            shap_return = [explainer.shap_values(x_test), x_test]
            for spec, index in track(zip(all_subsets(controls), range(0, space_n)), total=space_n):
                if 0 == len(spec):
                    comb = self.data[self.y + self.x]
                else:
                    comb = self.data[self.y + self.x + list(spec)]
                if group:
                    comb = self.data[self.y + self.x + [group] + list(spec)]

                comb = comb.dropna()
                comb = comb.reset_index(drop=True).copy()

                if group:
                    comb = group_demean(comb, group=group)
                (b_all, p_all, r2_i, ll_i,
                 aic_i, bic_i, hqic_i,
                 av_k_metric_i) = self._full_sample_OLS(comb,
                                                        kfold=kfold,
                                                        group=group,
                                                        oos_metric_name=self.oos_metric_name)
                y_star = comb.iloc[:, [0]] - np.dot(comb.iloc[:, [1]], b_all[0][0])
                seeds = np.random.randint(0, 2 ** 32 - 1, size=draws)
                b_list, p_list, r2_list, b_list_ystar, p_list_ystar  = zip(*Parallel(n_jobs=n_cpu)
                (delayed(self._strap_OLS)
                 (comb,
                  group,
                  sample_size,
                  seed,
                  y_star)
                 for seed in seeds))

                specs.append(frozenset(spec))
                all_predictors.append(self.x + list(spec))
                b_array[index, :] = b_list
                p_array[index, :] = p_list
                b_array_ystar[index, :] = b_list_ystar
                p_array_ystar[index, :] = p_list_ystar
                r2_array[index, :] = r2_list
                r2i_array[index] = r2_i
                ll_array[index] = ll_i
                aic_array[index] = aic_i
                bic_array[index] = bic_i
                hqic_array[index] = hqic_i
                av_k_metric_array[index] = av_k_metric_i
                b_all_list.append(b_all)
                p_all_list.append(p_all)
            results = OLSResult(y=self.y[0],
                                x=self.x[0],
                                data=self.data,
                                specs=specs,
                                all_predictors=all_predictors,
                                controls=controls,
                                draws=draws,
                                kfold=kfold,
                                all_b=b_all_list,
                                all_p=p_all_list,
                                estimates=b_array,
                                p_values=p_array,
                                estimates_ystar=b_array_ystar,
                                p_values_ystar=p_array_ystar,
                                r2_values=r2_array,
                                r2i_array=r2i_array,
                                ll_array=ll_array,
                                aic_array=aic_array,
                                bic_array=bic_array,
                                hqic_array=hqic_array,
                                av_k_metric_array=av_k_metric_array,
                                model_name=self.model_name,
                                name_av_k_metric=self.oos_metric_name,
                                shap_return=shap_return)
            self.results = results


    def _predict(
        self,
        x_test: np.ndarray,
        betas: np.ndarray
    ) -> np.ndarray:
        """
        Predict the dependent variable based on the test data and coefficients.

        Parameters
        ----------
        x_test : array-like, shape=(n_obs, n_features)
            Independent variables.
        betas : array-like, shape=(n_features,)
            Regression coefficients.

        Returns
        -------
        y_pred : array
            Predicted values for the dependent variable.
        """
        return np.dot(x_test, betas)


    def _full_sample_OLS(self,
                         comb_var,
                         kfold,
                         group,
                         oos_metric_name):
        """
        Call stripped_ols() over the full data containing y, x, and controls.

        Parameters
        ----------
        comb_var : pd.DataFrame
            Combined y, x, and controls dataset (cleaned).
        kfold : int
            Number of CV folds; if 0 or None, skips CV.
        group : str or None
            Grouping column for fixed effects (dropped before fit).
        oos_metric_name : str
            Out-of-sample metric ('r-squared' or 'rmse')..

        Returns
        -------
        b : np.ndarray
            Full-sample coefficient estimates.
        p : np.ndarray
            Full-sample p-values.
        r2 : float
            In-sample R².
        ll : float
            Log-likelihood.
        aic : float
            Akaike Information Criterion.
        bic : float
            Bayesian Information Criterion.
        hqic : float
            Hannan-Quinn Information Criterion.
        av_k_metric : float
            Average out-of-sample metric across folds.
        """
        y = comb_var.iloc[:, [0]]
        x_temp = comb_var.drop(comb_var.columns[0], axis=1)
        if group:
            x = x_temp.drop(columns=group)
        else:
            x = x_temp
        out = simple_ols(y=y,
                         x=x)
        av_k_metric = None
        if kfold:
            if group:
                k_fold = GroupKFold(kfold)
                metric = []
                for k, (train, test) in enumerate(k_fold.split(x, y, groups=x_temp[group])):
                    out_k = simple_ols(y=y.loc[train],
                                       x=x.loc[train])
                    y_pred = self._predict(x.loc[test], out_k['b'])
                    y_true = y.loc[test]
                    if oos_metric_name == 'rmse':
                        k_rmse = root_mean_squared_error(y_true, y_pred)
                        metric.append(k_rmse)
                    elif oos_metric_name == 'r-squared':
                        k_r2 = r2_score(y_true, y_pred)
                        metric.append(k_r2)
                    else:
                        raise ValueError('No valid OOS metric provided.')
                av_k_metric = np.mean(metric)
            else:
                k_fold = KFold(kfold)
                metric = []
                for k, (train, test) in enumerate(k_fold.split(x, y)):
                    out_k = simple_ols(y=y.loc[train],
                                       x=x.loc[train])
                    y_pred = self._predict(x.loc[test], out_k['b'])
                    y_true = y.loc[test]
                    if oos_metric_name == 'rmse':
                        k_rmse = root_mean_squared_error(y_true, y_pred)
                        metric.append(k_rmse)
                    elif oos_metric_name == 'r-squared':
                        k_r2 = r2_score(y_true, y_pred)
                        metric.append(k_r2)
                    else:
                        raise ValueError('No valid OOS metric provided.')
                av_k_metric = np.mean(metric)
        return (out['b'],
                out['p'],
                out['r2'],
                out['ll'][0][0],
                out['aic'][0][0],
                out['bic'][0][0],
                out['hqic'][0][0],
                av_k_metric)

    def _strap_OLS(
        self,
        comb_var: pd.DataFrame,
        group: Optional[str],
        sample_size: int,
        seed: int,
        y_star: np.ndarray
    ) -> tuple:
        """
        Call stripped_ols() over a random sample of the data containing y, x, and controls.

        Parameters
        ----------
        comb_var : pd.DataFrame
            Combined y, x, and controls dataset.
        group : str or None
            Grouping column for fixed effects; sampling respects groups if provided.
        sample_size : int
            Number of observations in bootstrap sample.
        seed : int
            Random seed for resampling.
        y_star : array-like
            Pseudo-outcome residuals for stratified bootstrap.

        Returns
        -------
        beta : float
            Bootstrap coefficient estimate for focal predictor.
        p : float
            Associated p-value.
        r2 : float
            In-sample R² for the bootstrap sample.
        """
        temp_data = comb_var.copy()
        temp_data['y_star'] = y_star

        if group is None:
            samp_df = temp_data.sample(n=sample_size, replace=True, random_state=seed)
            # @TODO generalize the frac to the function call
            y = samp_df.iloc[:, [0]]
            y_star = samp_df.iloc[:, [-1]]
            x = samp_df.drop('y_star', axis=1)
            x = x.drop(samp_df.columns[0], axis=1)
        else:
            np.random.seed(seed)
            idx = np.random.choice(temp_data[group].unique(), sample_size)
            select = temp_data[temp_data[group].isin(idx)]
            no_singleton = select[select.groupby(group).transform('size') > 1]
            if len(no_singleton) < 5:
                warnings.warn(
                    f"Bootstrap sample size is only {len(no_singleton)} after removing singleton groups "
                    f"(groups with a single observation). This may lead to unstable or unreliable estimates.",
                    UserWarning
                )
            no_singleton = no_singleton.drop(columns=[group])
            y = no_singleton.iloc[:, [0]]
            y_star = no_singleton.iloc[:, no_singleton.columns.get_loc('y_star')]
            y_star = y_star.to_frame()
            x = no_singleton.drop('y_star', axis=1)
            x = x.drop(no_singleton.columns[0], axis=1)
        output = stripped_ols(y=y, x=x)
        output_ystar = stripped_ols(y=y_star, x=x)
        b = output['b']
        p = output['p']
        r2 = output['r2']
        b_ystar = output_ystar['b']
        p_ystar = output_ystar['p']
        return b[0][0], p[0][0], r2, b_ystar[0][0], p_ystar[0][0]

class LRobust(BaseRobust):
    """
    A class to perform logistic regression analysis, underlying lr package = statsmodel

    Parameters
    ----------
    y : str or List[str]
        Name(s) of the dependent binary variable(s). If multiple,
        runs separate analyses for each.
    x : str or List[str]
        Name(s) of the primary predictor(s) of interest.
    data : pandas.DataFrame
        The dataset containing `y`, `x`, and any optional controls.
    model_name : str, default='Logistic Regression Robust'
        Custom label for this model, used in outputs and plots.

    Attributes
    ----------
    results : OLSResult
        Populated after calling `.fit()`. Contains all coefficient,
        p-value, and metric outputs.
    """

    def __init__(
        self,
        *,
        y: Union[str, List[str]],
        x: Union[str, List[str]],
        data: pd.DataFrame,
        model_name: str = 'Logistic Regression Robust'
    ) -> None:
        """
        Initialize the logistic robust analysis.

        Parameters
        ----------
        y : str or list of str
            Dependent variable name(s).
        x : str or list of str
            Predictor variable name(s).
        data : pandas.DataFrame
            Input dataset.
        model_name : str, optional
            Descriptive name for the model. Default 'Logistic Regression Robust'.
        """
        super().__init__(y=y, x=x, data=data, model_name=model_name)

    def get_results(self) -> Any:
        """
        Get the results of the OLS regression.

        Returns
        -------
        results : OLSResult
            Object containing the regression results.
        """
        return self.results

    def multiple_y(self) -> None:
        raise NotImplementedError("Not implemented yet")

    def _full_sample(
        self,
        comb_var: pd.DataFrame,
        kfold: int,
        group: Optional[str],
        oos_metric_name: str
    ) -> Tuple[np.ndarray, np.ndarray, float, float, float, float, float, Optional[float]]:
        """
        Call logistic_regression_sm_stripped() over the full data containing y, x, and controls.

        Parameters
        ----------
        comb_var : pandas.DataFrame
            DataFrame with columns [y, x, controls...].
        kfold : int
            Number of folds for cross-validation.
        group : str or None
            Grouping variable name (for future FE support).
        oos_metric_name : str
            Out-of-sample metric: 'r-squared', 'rmse', or 'cross-entropy'.


        Returns
        -------
        beta : ndarray
            Coefficient estimates.
        p : ndarray
            P-value estimates.
        r2 : float
            In-sample pseudo-R².
        ll : float
            Log-likelihood.
        aic : float
            Akaike Information Criterion.
        bic : float
            Bayesian Information Criterion.
        hqic : float
            Hannan-Quinn Information Criterion.
        av_k_metric : float or None
            Average cross-validation metric, if `kfold>1`, else None.
        """
        # TODO Fixed effects Logistic Regression?
        y = comb_var.iloc[:, [0]]
        x = comb_var.drop(comb_var.columns[0], axis=1)
        out = logistic_regression_sm(y=y, x=x)
        av_k_metric = None

        if kfold:
            k_fold = KFold(kfold)
            metric = []
            for k, (train, test) in enumerate(k_fold.split(x, y)):
                out_k = logistic_regression_sm(y=y.loc[train], x=x.loc[train])
                y_pred = self._predict_LR(x.loc[test], out_k['b'])
                y_true = y.loc[test]
                if oos_metric_name == 'rmse':
                    k_rmse = root_mean_squared_error(y_true, y_pred)
                    metric.append(k_rmse)
                elif oos_metric_name == 'r-squared':
                    k_r2 = mcfadden_r2(y_true, y_pred)
                    metric.append(k_r2)
                elif oos_metric_name == 'cross-entropy':
                    k_cross_entropy = log_loss(y_true, y_pred)
                    metric.append(k_cross_entropy)
                elif oos_metric_name == 'imv':
                    imv = calculate_imv_score(y_true, y_pred)
                    metric.append(imv)
                else:
                    raise ValueError('No valid OOS metric provided.')
            av_k_metric = np.mean(metric)
        return (out['b'],
                out['p'],
                out['r2'],
                out['ll'],
                out['aic'],
                out['bic'],
                out['hqic'],
                av_k_metric)

    def _predict_LR(
        self,
        x_test: pd.DataFrame,
        betas: np.ndarray
    ) -> np.ndarray:
        """
        Predict the dependent variable using the estimated coefficients.

        Parameters
        ----------
        x_test : pandas.DataFrame
            Test set covariates (no constant column).
        betas : ndarray
            Fitted coefficients (including intercept at end).

        Returns
        -------
        ndarray
            Predicted probabilities for the positive class.
        """
        return 1 / (1 + np.exp(-x_test.dot(betas)))


    def fit(
        self,
        *,
        controls: List[str],
        group: Optional[str] = None,
        draws: int = 500,
        sample_size: Optional[int] = None,
        kfold: int = 5,
        oos_metric: str = 'r-squared',
        n_cpu: Optional[int] = None,
        seed: Optional[int] = None,
        threshold: int = 1000000
    ) -> 'LRobust':
        """
        Fit the logistic regression models over the specification space and bootstrap samples.

        Parameters
        ----------
        controls : list of str
            Names of optional control variables to include in every spec.
        group : str, optional
            *Currently ignored.* Placeholder for future fixed-effect demeaning.
        draws : int, default=500
            Number of bootstrap resamples per specification.
        sample_size : int, optional
            Number of observations per bootstrap draw; defaults to full dataset.
        kfold : int, default=5
            Folds for out-of-sample CV; set to 0 to disable.
        oos_metric : {'r-squared','rmse','cross-entropy'}, default='r-squared'
            Metric to compute on held-out folds.
        n_cpu : int, optional
            Number of parallel jobs; defaults to all available.
        seed : int, optional
            Random seed for reproducibility.
        threshold : int, default=1000000
            Warn if `draws * n_specs` exceeds this.

        Returns
        -------
        self : LRobust
            Self, with `.results` populated as an `OLSResult`.
        """
        combined = self.x + controls
        found_constant = any(
            self.data[col].nunique(dropna=False) == 1
            for col in combined
        )
        if not found_constant:
            self.data['const'] = 1.0
            self.x = self.x + ['const']

        n_cpu = self._validate_fit_args(
            controls=controls,
            group=group,
            draws=draws,
            kfold=kfold,
            oos_metric=oos_metric,
            n_cpu=n_cpu,
            seed=seed,
            valid_oos_metrics=['r-squared','rmse','cross-entropy','imv'],
            threshold=threshold
        )
        print(f'[LRobust] Running with n_cpu={n_cpu}, draws={draws}')


        self.oos_metric_name = oos_metric

        if sample_size is None:
            sample_size = self.data.shape[0]
        if len(self.y) > 1:
            raise NotImplementedError("Not implemented yet for logistic regression")
        else:
            space_n = space_size(controls)
            specs = []
            all_predictors = []
            b_all_list = []
            p_all_list = []
            b_array = np.empty([space_n, draws])
            p_array = np.empty([space_n, draws])
            b_array_ystar = np.empty([space_n, draws])
            p_array_ystar = np.empty([space_n, draws])
            r2_array = np.empty([space_n, draws])
            r2i_array = np.empty([space_n])
            ll_array = np.empty([space_n])
            aic_array = np.empty([space_n])
            bic_array = np.empty([space_n])
            hqic_array = np.empty([space_n])
            av_k_metric_array = np.empty([space_n])
            if group:
                SHAP_comb = self.data[self.y + self.x + [group] + controls]
                SHAP_comb = group_demean(SHAP_comb, group=group)
            else:
                SHAP_comb = self.data[self.y + self.x + controls]
            SHAP_comb = SHAP_comb.dropna()
            SHAP_comb = SHAP_comb.reset_index(drop=True).copy()

            x_train, x_test, y_train, _ = train_test_split(SHAP_comb[self.x + controls],
                                                           SHAP_comb[self.y],
                                                           test_size=0.2,
                                                           random_state=seed
                                                           )
            model = sklearn.linear_model.LogisticRegression(penalty="l2", C=0.1)
            model.fit(x_train, y_train.squeeze())
            explainer = shap.LinearExplainer(model, x_train)
            shap_return = [explainer.shap_values(x_test), x_test]
            for spec, index in track(zip(all_subsets(controls), range(0, space_n)), total=space_n):

                if len(spec) == 0:
                    comb = self.data[self.y + self.x]
                else:
                    comb = self.data[self.y + self.x + list(spec)]

                if group:
                    comb = self.data[self.y + self.x + [group] + list(spec)]

                comb = comb.dropna()
                comb = comb.reset_index(drop=True).copy()

                if group:
                    comb = group_demean(comb, group=group)
                (b_all, p_all, r2_i, ll_i,
                 aic_i, bic_i, hqic_i,
                 av_k_metric_i) = self._full_sample(comb, kfold=kfold, group=group, oos_metric_name=self.oos_metric_name)
                seeds = np.random.randint(0, 2 ** 32 - 1, size=draws)
                (b_list, p_list, r2_list,
                 )= zip(*Parallel(n_jobs=n_cpu)
                (delayed(self._strap_regression)
                 (comb,
                  group,
                  sample_size,
                  seed
                  )
                 for seed in seeds))

                specs.append(frozenset(spec))
                all_predictors.append(self.x + list(spec))
                b_array[index, :] = b_list
                p_array[index, :] = p_list
                b_array_ystar[index, :] = np.nan*len(b_list)
                p_array_ystar[index, :] = np.nan*len(p_list)
                r2_array[index, :] = r2_list
                r2i_array[index] = r2_i
                ll_array[index] = ll_i
                aic_array[index] = aic_i
                bic_array[index] = bic_i
                hqic_array[index] = hqic_i
                av_k_metric_array[index] = av_k_metric_i
                b_all_list.append(b_all)
                p_all_list.append(p_all)

            self.results = OLSResult(y=self.y[0],
                                x=self.x,
                                data=self.data,
                                specs=specs,
                                all_predictors=all_predictors,
                                controls=controls,
                                draws=draws,
                                kfold=kfold,
                                all_b=b_all_list,
                                all_p=p_all_list,
                                estimates=b_array,
                                p_values=p_array,
                                estimates_ystar=b_array_ystar,
                                p_values_ystar=p_array_ystar,
                                r2_values=r2_array,
                                r2i_array=r2i_array,
                                ll_array=ll_array,
                                aic_array=aic_array,
                                bic_array=bic_array,
                                hqic_array=hqic_array,
                                av_k_metric_array=av_k_metric_array,
                                model_name=self.model_name,
                                name_av_k_metric=self.oos_metric_name,
                                shap_return = shap_return
                                )

    def _strap_regression(
        self,
        comb_var: pd.DataFrame,
        group: Optional[str],
        sample_size: int,
        seed: int
    ) -> Tuple[float, float, float]:
        """
        Perform one bootstrap draw of logistic regression.

        Parameters
        ----------
        comb_var : pandas.DataFrame
            DataFrame with `y` in first column and features in remaining columns.
        group : str, optional
            *Ignored.* Placeholder for future grouping logic.
        sample_size : int
            Number of rows to sample with replacement.
        seed : int
            Random seed for sampling.

        Returns
        -------
        beta : float
            Estimated coefficient for the primary predictor.
        p : float
            Corresponding p-value.
        r2 : float
            In-sample pseudo-R² of this bootstrap sample.
        """
        temp_data = comb_var.copy()
        if group is None:
            samp_df = temp_data.sample(n=sample_size, replace=True, random_state=seed)
            y = samp_df.iloc[:, [0]]
            x = samp_df.drop(samp_df.columns[0], axis=1)
        else:
            np.random.seed(seed)
            idx = np.random.choice(temp_data[group].unique(), sample_size)
            select = temp_data[temp_data[group].isin(idx)]
            no_singleton = select[select.groupby(group).transform('size') > 1]
            no_singleton = no_singleton.drop(columns=[group])
            y = no_singleton.iloc[:, [0]]
            x = no_singleton.drop(no_singleton.columns[0], axis=1)
        output = logistic_regression_sm(y, x)
        return output['b'][0][0], output['p'][0][0], output['r2']
<|MERGE_RESOLUTION|>--- conflicted
+++ resolved
@@ -643,11 +643,6 @@
         print(f"Min BIC: {round(self.summary_df['bic'].min(), digits)}, Specs: {list(self.summary_df['spec_name'].loc[self.summary_df['bic'].idxmin()])}")
         print(f"Min HQIC: {round(self.summary_df['hqic'].min(), digits)}, Specs: {list(self.summary_df['spec_name'].loc[self.summary_df['hqic'].idxmin()])}")
         print(f"Max Log Likelihood: {round(self.summary_df['ll'].max(), digits)}, Specs: {list(self.summary_df['spec_name'].loc[self.summary_df['ll'].idxmax()])}")
-<<<<<<< HEAD
-        print(f"Min Log Likelihood: {round(self.summary_df['ll'].min(), digits)}, Specs: {list(self.summary_df['spec_name'].loc[self.summary_df['ll'].idxmin()])}")
-        print(f"Max { 'Adj-' if 'OLS' in self.model_name else 'Pseudo'} R2: {round(self.summary_df['r2'].max(), digits)}, Specs: {list(self.summary_df['spec_name'].loc[self.summary_df['r2'].idxmax()])}")
-        print(f"Min { 'Adj-' if 'OLS' in self.model_name else 'Pseudo'} R2: {round(self.summary_df['r2'].min(), digits)}, Specs: {list(self.summary_df['spec_name'].loc[self.summary_df['r2'].idxmin()])}")
-=======
         print(
             f"Min Log Likelihood: {self.summary_df['ll'].min():.{digits}f}, "
             f"Specs: {list(self.summary_df['spec_name'].loc[self.summary_df['ll'].idxmin()])}"
@@ -662,7 +657,6 @@
             f"{self.summary_df['r2'].min():.{digits}f}, "
             f"Specs: {list(self.summary_df['spec_name'].loc[self.summary_df['r2'].idxmin()])}"
         )
->>>>>>> fceac6c0
 
         print_separator()
         print(f'2.3 Out-Of-Sample Metrics ({self.name_av_k_metric} averaged across folds)')
@@ -941,7 +935,8 @@
         self : OLSRobust
             The fitted model instance, with `.results` attached.
         """
-<<<<<<< HEAD
+        self.composite_sample = composite_sample      # int or None
+        self.seed             = seed
         combined = self.x + controls
         found_constant = any(
             self.data[col].nunique(dropna=False) == 1
@@ -952,10 +947,6 @@
             self.x = self.x + ['const']
 
 
-=======
-        self.composite_sample = composite_sample      # int or None
-        self.seed             = seed
->>>>>>> fceac6c0
         if len(self.y) > 1:
             self.multiple_y()
         n_cpu = self._validate_fit_args(
