from robustipy.prototypes import Protomodel
from robustipy.prototypes import Protoresult
import sklearn
import shap
import pandas as pd
import numpy as np
import matplotlib.pyplot as plt
from rich.progress import track
from joblib import Parallel, delayed
from robustipy.utils import simple_ols, logistic_regression_sm, logistic_regression_sm_stripped
from robustipy.bootstrap_utils import stripped_ols
from robustipy.utils import space_size
from robustipy.utils import all_subsets
from robustipy.figures import plot_results#, plot_curve
from robustipy.utils import group_demean
from robustipy.prototypes import MissingValueWarning
import _pickle
import warnings
from statsmodels.tools.tools import add_constant
from sklearn.model_selection import train_test_split
from sklearn.model_selection import KFold, GroupKFold
from sklearn.metrics import root_mean_squared_error
from sklearn.metrics import log_loss
from sklearn.metrics import r2_score
from multiprocessing import cpu_count


class MergedResult(Protoresult):
    def __init__(self, *, y, specs, estimates, p_values, r2_values):
        super().__init__()
        self.y_name = y
        self.specs_names = pd.Series(specs)
        self.estimates = pd.DataFrame(estimates)
        self.p_values = pd.DataFrame(p_values)
        self.r2_values = pd.DataFrame(r2_values)
        self.summary_df = self._compute_summary()
        self.summary_df['spec_name'] = self.specs_names

    def summary(self):
        """
        Generates a summary of the regression results (not implemented).
        """
        pass

    def _compute_summary(self):
        """
        Computes summary statistics based on coefficient estimates.
        Returns:
            pd.DataFrame: DataFrame containing summary statistics.
        """
        data = self.estimates.copy()
        out = pd.DataFrame()
        out['median'] = data.median(axis=1)
        out['max'] = data.max(axis=1)
        out['min'] = data.min(axis=1)
        out['ci_up'] = data.quantile(q=0.975, axis=1,
                                     interpolation='nearest')
        out['ci_down'] = data.quantile(q=0.025, axis=1,
                                       interpolation='nearest')
        return out

    def plot(self,
             loess=True,
             specs=None,
             colormap='Spectral_r',
             figsize=(16, 14),
             ext='pdf',
             project_name='no_project_name'):
        """
        Plots the regression results using specified options.

        Returns
        -------
        matplotlib.figure.Figure:
            Plot showing the regression results.
        """

        fig, ax = plt.subplots(figsize=figsize)

        if specs is not None:
            if not all(isinstance(l, list) for l in specs):
                raise TypeError("'specs' must be a list of lists.")
            
            if len(specs) > 3:
                raise ValueError("The max number of specifications to highlight is 3")

            if not all(frozenset(spec) in self.specs_names.to_list() for spec in specs):
                raise TypeError("All specifications in 'spec' must be in the valid computed specifications.")

        plot_results(results_object=self,
                     loess=True,
                     specs=specs,
                     ax=ax,
                     colormap='Spectral_r',
                     ext=ext,
                     project_name='no_project_name')
        return fig

    def merge(self, result_obj, left_prefix, right_prefix):
        """
        Merges two OLSResult objects into one.

        Parameters
        -------
            result_obj (OLSResult): OLSResult object to be merged.
            left_prefix (str): Prefix for the orignal result object.
            right_prefix (str): Prefix fort the new result object.

        Raises
        -------
            TypeError: If the input object is not an instance of OLSResult.
        """
        if not isinstance(result_obj, OLSResult):
            raise TypeError("'result_obj' must be an instance of OLSResult.")

        if not isinstance(left_prefix, str) or not isinstance(right_prefix, str):
            raise TypeError("'prefixes' must be of type 'str.'")

        if self.y_name != result_obj.y_name:
            raise ValueError('Dependent variable names must match.')

        specs_original = [frozenset(list(s) + [left_prefix]) for s in self.specs_names]
        specs_new = [frozenset(list(s) + [right_prefix]) for s in result_obj.specs_names]
        y = self.y_name
        specs = specs_original + specs_new
        estimates = pd.concat([self.estimates, result_obj.estimates], ignore_index=True)
        p_values = pd.concat([self.p_values, result_obj.p_values], ignore_index=True)
        r2_values = pd.concat([self.r2_values, result_obj.r2_values], ignore_index=True)

        return MergedResult(
            y=y,
            specs=specs,
            estimates=estimates,
            p_values=p_values,
            r2_values=r2_values
        )


class OLSResult(Protoresult):
    """
    Result class containing the output of the OLSRobust class.

    Parameters:
        y (str): The name of the dependent variable.
        specs (list of str): List of specification names.
        all_predictors (list of lists of str): List of predictor variable names for each specification.
        controls (list of str): List of control variable names.
        draws (int): Number of draws in the analysis.
        estimates (pd.DataFrame): DataFrame containing regression coefficient estimates.
        all_b (list of lists): List of coefficient estimates for each specification and draw.
        all_p (list of lists): List of p-values for each specification and draw.
        p_values (pd.DataFrame): DataFrame containing p-values for coefficient estimates.
        r2_values (pd.DataFrame): DataFrame containing r2 for each specification and draw.
        r2i_array (pd.DataFrame): DataFrame containing r2 for each specification (no straps).
        ll_array (list): List of log-likelihood values for each specification.
        aic_array (list): List of AIC values for each specification.
        bic_array (list): List of BIC values for each specification.
        hqic_array (list): List of HQIC values for each specification.
        av_k_metric_array (list, optional): List of average metrics.

    Methods:
        save(filename):
            Save the OLSResult object to a file using pickle.

        load(filename):
            Load an OLSResult object from a file using pickle.

        summary():
            Placeholder for a method to generate a summary of the results.

        plot(specs=None, ic=None, colormap=None, figsize=(12, 6)):
            Generate plots of the OLS results.

        compute_bma():
            Perform Bayesian model averaging using BIC implied priors and return the results.

        merge(result_obj, prefix):
            Merge two OLSResult objects into one.

    Attributes:
        y_name (str): The name of the dependent variable.
        specs_names (pd.Series): Series containing specification names.
        all_predictors (list of lists of str): List of predictor variable names for each specification.
        controls (list of str): List of control variable names.
        draws (int): Number of draws in the analysis.
        estimates (pd.DataFrame): DataFrame containing regression coefficient estimates.
        p_values (pd.DataFrame): DataFrame containing p-values for coefficient estimates.
        all_b (list of lists): List of coefficient estimates for each specification and draw.
        all_p (list of lists): List of p-values for each specification and draw.
        summary_df (pd.DataFrame): DataFrame containing summary statistics of coefficient estimates.
        summary_bma (pd.DataFrame, optional): DataFrame containing Bayesian model averaging results.
    """

    def __init__(self, *,
                 y,
                 x,
                 data,
                 specs,
                 all_predictors,
                 controls,
                 draws,
                 kfold,
                 estimates,
                 all_b,
                 all_p,
                 p_values,
                 r2_values,
                 r2i_array,
                 ll_array,
                 aic_array,
                 bic_array,
                 hqic_array,
                 av_k_metric_array=None,
                 model_name,
                 name_av_k_metric=None,
                 shap_return=None):
        super().__init__()
        self.y_name = y
        self.x_name = x
        self.data = data
        self.specs_names = pd.Series(specs)
        self.all_predictors = all_predictors
        self.controls = controls
        self.draws = draws
        self.kfold = kfold
        self.estimates = pd.DataFrame(estimates)
        self.p_values = pd.DataFrame(p_values)
        self.r2_values = pd.DataFrame(r2_values)
        self.all_b = all_b
        self.all_p = all_p
        self.summary_df = self._compute_summary()
        self.summary_df['r2'] = pd.Series(r2i_array)
        self.summary_df['ll'] = pd.Series(ll_array)
        self.summary_df['aic'] = pd.Series(aic_array)
        self.summary_df['bic'] = pd.Series(bic_array)
        self.summary_df['hqic'] = pd.Series(hqic_array)
        self.summary_df['av_k_metric'] = pd.Series(av_k_metric_array)
        self.summary_df['spec_name'] = self.specs_names
        self.summary_df['y'] = self.y_name
        self.model_name = model_name
        self.name_av_k_metric = name_av_k_metric
        self.shap_return = shap_return

    def save(self, filename):
        """
        Saves the OLSResult object to a binary file.

        Args:
            filename (str): Name of the file to which the object will be saved.
        """
        with open(filename, 'wb') as f:
            _pickle.dump(self, f, -1)

    @classmethod
    def load(cls, filename):
        """
        Loads an OLSResult object from a binary file.

        Args:
            filename (str): Name of the file from which the object will be loaded.

        Returns:
            OLSResult: Loaded OLSResult object.
        """
        with open(filename, 'rb') as f:
            return _pickle.load(f)

    def summary(self):
        """
        Prints a summary of the model including basic configuration and robustness metrics.
        """
        # Helper function to print section headers
        def print_separator(title=None):

            if title:
                print('============================================================================================================')
                print(title)
                print('============================================================================================================')

            else:
                print('------------------------------------------------------------------------------------------------------------')

        # Display basic model information
        print_separator("1. Model Summary")
        print(f"Model: {self.model_name}")
        print(f"Dependent variable: {self.y_name}")
        print(f"Independent variable: {self.x_name}")
        print(f"Number of possible controls: {len(self.controls)}")
        print(f"Number of draws: {self.draws}")
        print(f"Number of folds: {self.kfold}")
        print(f"Number of specifications: {len(self.specs_names)}")
        # Prepare the DataFrame for model metrics
        df_model_result = pd.DataFrame({
            'betas': [b[0][0] for b in self.all_b],
            'p_values': [p[0][0] for p in self.all_p],
        })
        df_model_result['positive_beta'] = df_model_result['betas'].apply(lambda x: 1 if x > 0 else 0)
        df_model_result['significant'] = df_model_result['p_values'].apply(lambda x: 1 if x < 0.05 else 0)

        # Print model robustness metrics
        print_separator("2.Model Robustness Metrics")
        print('2.1 Inference Metrics')
        print_separator()
        print(f"Mean beta: {df_model_result['betas'].mean():.2f}")
        print(f"Min beta: {df_model_result['betas'].min():.2f}")
        print(f"Max beta: {df_model_result['betas'].max():.2f}")
        print(f"Significant portion of beta: {df_model_result['significant'].mean():.2f}")
        print(f"Positive portion of beta: {df_model_result['positive_beta'].mean():.2f}")
        print(f"Positive and Significant portion of beta: {(df_model_result['positive_beta'] & df_model_result['significant']).mean():.2f}")
        print(f"Negative and Significant portion of beta: {((1 - df_model_result['positive_beta']) & df_model_result['significant']).mean():.2f}")

        print_separator()
        print(f'2.1 In-Sample Metrics')
        print_separator()
        print(f"Min AIC: {self.summary_df['aic'].min()},Specs: {list(self.summary_df['spec_name'].loc[self.summary_df['aic'].idxmin()])}")
        print(f"Min BIC: {self.summary_df['bic'].min()}, Specs: {list(self.summary_df['spec_name'].loc[self.summary_df['bic'].idxmin()])}")
        print(f"Min HQIC: {self.summary_df['hqic'].min()}, Specs: {list(self.summary_df['spec_name'].loc[self.summary_df['hqic'].idxmin()])}")
        print(
            f"Max Log Likelihood: {self.summary_df['ll'].max()}, Specs: {list(self.summary_df['spec_name'].loc[self.summary_df['ll'].idxmax()])}")
        print(
            f"Min Log Likelihood: {self.summary_df['ll'].min()}, Specs: {list(self.summary_df['spec_name'].loc[self.summary_df['ll'].idxmin()])}")
        print(
            f"Max R2: {self.summary_df['r2'].max()}, Specs: {list(self.summary_df['spec_name'].loc[self.summary_df['r2'].idxmax()])}")
        print(
            f"Min R2: {self.summary_df['r2'].min()}, Specs: {list(self.summary_df['spec_name'].loc[self.summary_df['r2'].idxmin()])}")
        print_separator()
        print(f'2.2 Out-Of-Sample Metrics ({self.name_av_k_metric})')
        print_separator()
        oos_max_row = self.summary_df.loc[self.summary_df['av_k_metric'].idxmax(),]
        print(f'Max: {oos_max_row["av_k_metric"]}, Specs: {list(oos_max_row["spec_name"])} ')
        oos_min_row = self.summary_df.loc[self.summary_df['av_k_metric'].idxmin(),]
        print(f'Min: {oos_min_row["av_k_metric"]}, Specs: {list(oos_min_row["spec_name"])} ')
        print(f"Mean: {self.summary_df['av_k_metric'].mean():.2f}")
        print(f"Median: {self.summary_df['av_k_metric'].median():.2f}")


    def plot(self,
             loess=True,
             specs=None,
             ic='aic',
             colormap='Spectral_r',
             figsize=(12, 6),
             ext='pdf',
             project_name='no_project_name'):
        """
        Plots the regression results using specified options.

        Args:
            specs (list, optional): List of list of specification names to include in the plot.
            ic (str, optional): Information criterion to use for model selection (e.g., 'bic', 'aic').
            colormap (str, optional): Colormap to use for the plot.
            figsize (tuple, optional): Size of the figure (width, height) in inches.

        Returns:
            matplotlib.figure.Figure: Plot showing the regression results.
        """
        valid_ic = ['bic', 'aic', 'hqic']

        if specs is not None:
            if not all(isinstance(l, list) for l in specs):
                raise TypeError("'specs' must be a list of lists.")
            
            if len(specs) > 3:
                raise ValueError("The max number of specifications to highlight is 3") 

            if not all(frozenset(spec) in self.specs_names.to_list() for spec in specs):
                raise TypeError("All specifications in 'spec' must be in the valid computed specifications.")

        if ic not in valid_ic:
            raise ValueError(f"'ic' must be one of the following: {valid_ic}")

        return plot_results(results_object=self,
                            loess=loess,
                            specs=specs,
                            ic=ic,
                            colormap=colormap,
                            figsize=figsize,
                            ext=ext,
                            project_name=project_name)

    def _compute_summary(self):
        """
        Computes summary statistics based on coefficient estimates.

        Returns:
            pd.DataFrame: DataFrame containing summary statistics.
        """
        data = self.estimates.copy()
        out = pd.DataFrame()
        out['median'] = data.median(axis=1)
        out['max'] = data.max(axis=1)
        out['min'] = data.min(axis=1)
        out['ci_up'] = data.quantile(q=0.975, axis=1,
                                     interpolation='nearest')
        out['ci_down'] = data.quantile(q=0.025, axis=1,
                                       interpolation='nearest')
        return out

    def compute_bma(self):
        """
        Performs Bayesian Model Averaging (BMA) using BIC implied priors.

        Returns:
            pd.DataFrame: DataFrame containing BMA results.
        """
        likelihood_per_var = []
        weigthed_coefs = []
        max_ll = np.max(-self.summary_df.bic / 2)
        shifted_ll = (-self.summary_df.bic / 2) - max_ll
        models_likelihood = np.exp(shifted_ll)
        sum_likelihoods = np.nansum(models_likelihood)
        coefs = [[i[0] for i in x] for x in self.all_b]
        coefs = [i for sl in coefs for i in sl]
        var_names = [i for sl in self.all_predictors for i in sl]
        coefs_df = pd.DataFrame({'coef': coefs, 'var_name': var_names})
        for ele in self.controls:
            idx = []
            for spec in self.specs_names:
                idx.append(ele in spec)
            likelihood_per_var.append(np.nansum(models_likelihood[idx]))
            coefs = coefs_df[coefs_df.var_name == ele].coef.to_numpy()
            likelihood = models_likelihood[idx]
            weigthed_coef = coefs * likelihood
            weigthed_coefs.append(np.nansum(weigthed_coef))
        probs = likelihood_per_var / sum_likelihoods
        final_coefs = weigthed_coefs / sum_likelihoods
        summary_bma = pd.DataFrame({
            'control_var': self.controls,
            'probs': probs,
            'average_coefs': final_coefs
        })
        return summary_bma

    def merge(self, result_obj, left_prefix, right_prefix) -> MergedResult:
        """
        Merges two OLSResult objects into one.

        Args:
            result_obj (OLSResult): OLSResult object to be merged.
            left_prefix (str): Prefix for the orignal result object.
            right_prefix (str): Prefix fort the new result object.

        Raises:
            TypeError: If the input object is not an instance of OLSResult.
        """
        if not isinstance(result_obj, OLSResult):
            raise TypeError("'result_obj' must be an instance of OLSResult.")

        if not isinstance(left_prefix, str) or not isinstance(right_prefix, str):
            raise TypeError("'prefixes' must be of type 'str.'")

        if self.y_name != result_obj.y_name:
            raise ValueError('Dependent variable names must match.')

        specs_original = [frozenset(list(s) + [left_prefix]) for s in self.specs_names]
        specs_new = [frozenset(list(s) + [right_prefix]) for s in result_obj.specs_names]
        y = self.y_name
        specs = specs_original + specs_new
        estimates = pd.concat([self.estimates, result_obj.estimates], ignore_index=True)
        p_values = pd.concat([self.p_values, result_obj.p_values], ignore_index=True)
        r2_values = pd.concat([self.r2_values, result_obj.r2_values], ignore_index=True)

        return MergedResult(y=y, specs=specs, estimates=estimates, p_values=p_values, r2_values=r2_values)

    def save_to_csv(self, path: str):
        """
        Function to save summary dataframe to a csv
        """
        self.summary_df.to_csv(path)


class OLSRobust(Protomodel):
    """
    Class for multi-variate regression using OLS

    Parameters
    ----------
    y : str
     Name of the dependent variable.
    x : str or list<str>
     List of names of the independent variable(s).
    data : DataFrame
     DataFrame contaning all the data to be used in the model.

    Returns
    -------
    self : Object
        An object containing the key metrics.
    """

    def __init__(self, *, y, x, data, model_name='OLS Robust'):
        """
        Initialize the OLSRobust object.

        Parameters
        ----------
        y : list<str>
            Name of the dependent variable.
        x : list<str>
            List of names of the independent variable(s).
        data : DataFrame
            DataFrame containing all the data to be used in the model.
        """
        super().__init__()
        if not isinstance(y, list) or not isinstance(x, list):
            raise TypeError("'y' and 'x' must be lists.")

        if not isinstance(data, pd.DataFrame):
            raise TypeError("'data' must be a pandas DataFrame.")

        all_vars = set(data.columns)
        if not all(var in all_vars for var in y) or not all(var in all_vars for var in x):
            raise ValueError("Variable names in 'y' and 'x' must exist in the provided DataFrame 'data'.")

        if data.isnull().values.any():
            warnings.warn('Missing values found in data. Listwise deletion will be applied',
                          MissingValueWarning)
        self.y = y
        self.x = x
        self.data = data
        self.results = None
        self.model_name = model_name
        self.parameters = {}
        self.parameters['y'] = self.y
        self.parameters['x'] = self.x


    def get_results(self):
        """
        Get the results of the OLS regression.

        Returns
        -------
        results : OLSResult
            Object containing the regression results.
        """
        return self.results


    def multiple_y(self):
        """
        Computes composite y based on multiple indicators provided.
        """
        self.y_specs = []
        self.y_composites = []
        print("Calculating Composite Ys")
        for spec, index in track(zip(all_subsets(self.y),
                                     range(0, space_size(self.y))), total=space_size(self.y)):
            if len(spec) > 0:
                subset = self.data[list(spec)]
                subset = (subset - subset.mean()) / subset.std()
                self.y_composites.append(subset.mean(axis=1))
                self.y_specs.append(spec)
                self.parameters['y_specs'] = self.y_specs
                self.parameters['y_composites'] = self.y_composites

    def fit(self,
            *,
            controls,
            group=None,
            draws=500,
            kfold=5,
            shuffle=False,
            oos_metric='r-squared',
            n_cpu=None,
            seed=None
            ):
        """
        Fit the OLS models into the specification space as well as over the bootstrapped samples.

        Parameters
        ----------
        controls : list<str>
            List containing all the names of the possible control variables of the model.
        group : str
            Grouping variable. If provided, a Fixed Effects model is estimated.
        draws : int, optional
            Number of draws for bootstrapping. Default is 500.
        kfold : int, optional
            Number of folds for k-fold cross-validation. Default is None.
        shuffle : bool, optional
            Whether to shuffle y variable to estimate joint significance test. Default is False.

        Returns
        -------
        self : Object
            Object class OLSRobust containing the fitted estimators.
        """
        if not isinstance(controls, list):
            raise TypeError("'controls' must be a list.")

        all_vars = set(self.data.columns)
        if not all(var in all_vars for var in controls):
            raise ValueError("Variable names in 'controls' must exist in the provided DataFrame 'data'.")

        if group is not None:
            if not isinstance(group, str) or not group in all_vars:
                raise ValueError("'group' variable must exist in the provided DataFrame 'data'.")

        if kfold < 2:
            raise ValueError(f"kfold values must be 2 or above, current value is {kfold}.")

        if draws < 1:
            raise ValueError(f"Draws value must be 1 or above, current value is {draws}.")

        valid_oos_metric = ['r-squared', 'rmse']

        if oos_metric not in valid_oos_metric:
            raise ValueError(f"OOS Metric must be one of {valid_oos_metric}.")

        if n_cpu is None:
            n_cpu = cpu_count()

        if not isinstance(n_cpu, int):
            raise TypeError("n_cpu must be an integer")

        if seed is not None:
            if not isinstance(seed, int):
                raise TypeError("seed must be an integer")
            np.random.seed(seed)
<<<<<<< HEAD
        
        if group is not None:
            non_numeric_columns = self.data[self.y + self.x + [group] + controls].select_dtypes(exclude=[np.number]).columns.tolist()
            if non_numeric_columns:
                raise ValueError(f"The following columns are not numeric and must be converted before fitting: {non_numeric_columns}")
        else:
            non_numeric_columns = self.data[self.y + self.x + controls].select_dtypes(exclude=[np.number]).columns.tolist()
            if non_numeric_columns:
                raise ValueError(f"The following columns are not numeric and must be converted before fitting: {non_numeric_columns}")
=======
        if group is not None:
            non_numeric_columns = self.data[self.y + self.x + [group] + controls].select_dtypes(exclude=[np.number]).columns.tolist()
        else:
            non_numeric_columns = self.data[self.y + self.x + controls].select_dtypes(
                exclude=[np.number]).columns.tolist()
        if non_numeric_columns:
            raise ValueError(f"The following columns are not numeric and must be converted before fitting: {non_numeric_columns}")
>>>>>>> 64d3d8d0

        sample_size = self.data.shape[0]
        self.oos_metric_name = oos_metric

        if len(self.y) > 1:
            self.multiple_y()
            list_all_predictors = []
            list_b_array = []
            list_p_array = []
            list_r2_array = []
            list_r2i_array = []
            list_ll_array = []
            list_aic_array = []
            list_bic_array = []
            list_hqic_array = []
            list_av_k_metric_array = []
            y_names = []
            specs = []
            for y, y_name in zip(self.y_composites,
                                 self.y_specs):
                space_n = space_size(controls)
                b_array = np.empty([space_n, draws])
                p_array = np.empty([space_n, draws])
                r2_array = np.empty([space_n, draws])
                r2i_array = np.empty([space_n])
                ll_array = np.empty([space_n])
                aic_array = np.empty([space_n])
                bic_array = np.empty([space_n])
                hqic_array = np.empty([space_n])
                all_predictors = []
                av_k_metric_array = np.empty([space_n])
                for spec, index in track(zip(all_subsets(controls), range(0, space_n)), total=space_n):
                    if len(spec) == 0:
                        comb = self.data[self.x]
                    else:
                        comb = self.data[self.x + list(spec)]
                    if group:
                        comb = self.data[self.x + [group] + list(spec)]

                    comb = pd.concat([y, comb], axis=1)
                    comb = comb.dropna()
                    comb = comb.reset_index(drop=True).copy()

                    if group:
                        comb = group_demean(comb, group=group)
                    (b_all, p_all, r2_i, ll_i,
                     aic_i, bic_i, hqic_i,
                     av_k_metric_i) = self._full_sample_OLS(comb,
                                                            kfold=kfold,
                                                            group=group,
                                                            oos_metric_name=self.oos_metric_name)
                    b_list, p_list, r2_list = (zip(*Parallel(n_jobs=n_cpu)
                    (delayed(self._strap_OLS)
                     (comb,
                      group,
                      sample_size,
                      shuffle)
                     for _ in range(0,
                                    draws))))
                    y_names.append(y_name)
                    specs.append(frozenset(list(y_name) + list(spec)))
                    all_predictors.append(self.x + list(spec) + ['const'])
                    b_array[index, :] = b_list
                    p_array[index, :] = p_list
                    r2_array[index, :] = r2_list
                    r2i_array[index] = r2_i
                    ll_array[index] = ll_i
                    aic_array[index] = aic_i
                    bic_array[index] = bic_i
                    hqic_array[index] = hqic_i
                    av_k_metric_array[index] = av_k_metric_i

                list_all_predictors.append(all_predictors)
                list_b_array.append(b_array)
                list_p_array.append(p_array)
                list_r2_array.append(r2_array)
                list_r2i_array.append(r2i_array)
                list_ll_array.append(ll_array)
                list_aic_array.append(aic_array)
                list_bic_array.append(bic_array)
                list_hqic_array.append(hqic_array)
                list_av_k_metric_array.append(av_k_metric_array)

            results = OLSResult(
                y=y_names,
                x=self.x,
                data=self.data,
                specs=specs,
                all_predictors=list_all_predictors,
                controls=controls,
                draws=draws,
                kfold=kfold,
                all_b=b_all,
                all_p=p_all,
                estimates=np.vstack(list_b_array),
                p_values=np.vstack(list_p_array),
                r2_values=np.vstack(list_r2_array),
                r2_array=np.hstack(list_r2i_array),
                ll_array=np.hstack(list_ll_array),
                aic_array=np.hstack(list_aic_array),
                bic_array=np.hstack(list_bic_array),
                hqic_array=np.hstack(list_hqic_array),
                av_k_metric_array=np.hstack(list_av_k_metric_array),
                model_name=self.model_name,
                name_av_k_metric=self.oos_metric_name,
                shap_return=None
            )
            self.results = results
        else:
            space_n = space_size(controls)
            specs = []
            all_predictors = []
            b_all_list = []
            p_all_list = []
            b_array = np.empty([space_n, draws])
            p_array = np.empty([space_n, draws])
            r2_array = np.empty([space_n, draws])
            r2i_array = np.empty([space_n])
            ll_array = np.empty([space_n])
            aic_array = np.empty([space_n])
            bic_array = np.empty([space_n])
            hqic_array = np.empty([space_n])
            av_k_metric_array = np.empty([space_n])
            x_train, x_test, y_train, _ = train_test_split(self.data[self.x + controls],
                                                           self.data[self.y],
                                                           test_size=0.2,
                                                           random_state=72
                                                           )
            model = sklearn.linear_model.LinearRegression()
            model.fit(x_train, y_train)
            explainer = shap.LinearExplainer(model, x_train)
            shap_return = [explainer.shap_values(x_test), x_test]
            for spec, index in track(zip(all_subsets(controls), range(0, space_n)), total=space_n):
                if len(spec) == 0:
                    comb = self.data[self.y + self.x]
                else:
                    comb = self.data[self.y + self.x + list(spec)]
                if group:
                    comb = self.data[self.y + self.x + [group] + list(spec)]

                comb = comb.dropna()
                comb = comb.reset_index(drop=True).copy()

                if group:
                    comb = group_demean(comb, group=group)
                (b_all, p_all, r2_i, ll_i,
                 aic_i, bic_i, hqic_i,
                 av_k_metric_i) = self._full_sample_OLS(comb,
                                                        kfold=kfold,
                                                        group=group,
                                                        oos_metric_name=self.oos_metric_name)
                b_list, p_list, r2_list = (zip(*Parallel(n_jobs=n_cpu)
                (delayed(self._strap_OLS)
                 (comb,
                  group,
                  sample_size,
                  shuffle)
                 for i in range(0,
                                draws))))

                specs.append(frozenset(spec))
                all_predictors.append(self.x + list(spec) + ['const'])
                b_array[index, :] = b_list
                p_array[index, :] = p_list
                r2_array[index, :] = r2_list
                r2i_array[index] = r2_i
                ll_array[index] = ll_i
                aic_array[index] = aic_i
                bic_array[index] = bic_i
                hqic_array[index] = hqic_i
                av_k_metric_array[index] = av_k_metric_i
                b_all_list.append(b_all)
                p_all_list.append(p_all)
            results = OLSResult(y=self.y[0],
                                x=self.x[0],
                                data=self.data,
                                specs=specs,
                                all_predictors=all_predictors,
                                controls=controls,
                                draws=draws,
                                kfold=kfold,
                                all_b=b_all_list,
                                all_p=p_all_list,
                                estimates=b_array,
                                p_values=p_array,
                                r2_values=r2_array,
                                r2i_array=r2i_array,
                                ll_array=ll_array,
                                aic_array=aic_array,
                                bic_array=bic_array,
                                hqic_array=hqic_array,
                                av_k_metric_array=av_k_metric_array,
                                model_name=self.model_name,
                                name_av_k_metric=self.oos_metric_name,
                                shap_return=shap_return)
            self.results = results


    def _predict(self, x_test, betas):
        """
        Predict the dependent variable based on the test data and coefficients.

        Parameters
        ----------
        x_test : array-like
            Test data for independent variables.
        betas : array-like
            Coefficients obtained from the regression.

        Returns
        -------
        y_pred : array
            Predicted values for the dependent variable.
        """
        return np.dot(x_test, betas)


    def _full_sample_OLS(self,
                         comb_var,
                         kfold,
                         group,
                         oos_metric_name):
        """
        Call stripped_ols() over the full data containing y, x, and controls.

        Parameters
        ----------
        comb_var : Array
            ND array-like object containing the data for y, x, and controls.
        kfold : Boolean
            Whether or not to calculate k-fold cross-validation.

        Returns
        -------
        beta : float
            Estimate for x.
        p : float
            P value for x.
        r2: float
            R2 value for the model
        AIC : float
            Akaike information criteria value for the model.
        BIC : float
            Bayesian information criteria value for the model.
        HQIC : float
            Hannan-Quinn information criteria value for the model.
        """
        y = comb_var.iloc[:, [0]]
        x_temp = comb_var.drop(comb_var.columns[0], axis=1)
        if group:
            x = x_temp.drop(columns=group)
        else:
            x = x_temp
        out = simple_ols(y=y,
                         x=x)
        av_k_metric = None
        if kfold:
            if group:
                k_fold = GroupKFold(kfold)
                metric = []
                for k, (train, test) in enumerate(k_fold.split(x, y, groups=x_temp[group])):
                    out_k = simple_ols(y=y.loc[train],
                                       x=x.loc[train])
                    y_pred = self._predict(x.loc[test], out_k['b'])
                    y_true = y.loc[test]
                    if oos_metric_name == 'rmse':
                        k_rmse = root_mean_squared_error(y_true, y_pred)
                        metric.append(k_rmse)
                    elif oos_metric_name == 'r-squared':
                        k_r2 = r2_score(y_true, y_pred)
                        metric.append(k_r2)
                    else:
                        raise ValueError('No valid OOS metric provided.')
                av_k_metric = np.mean(metric)
            else:
                k_fold = KFold(kfold)
                metric = []
                for k, (train, test) in enumerate(k_fold.split(x, y)):
                    out_k = simple_ols(y=y.loc[train],
                                       x=x.loc[train])
                    y_pred = self._predict(x.loc[test], out_k['b'])
                    y_true = y.loc[test]
                    if oos_metric_name == 'rmse':
                        k_rmse = root_mean_squared_error(y_true, y_pred)
                        metric.append(k_rmse)
                    elif oos_metric_name == 'r-squared':
                        k_r2 = r2_score(y_true, y_pred)
                        metric.append(k_r2)
                    else:
                        raise ValueError('No valid OOS metric provided.')
                av_k_metric = np.mean(metric)
        return (out['b'],
                out['p'],
                out['r2'],
                out['ll'][0][0],
                out['aic'][0][0],
                out['bic'][0][0],
                out['hqic'][0][0],
                av_k_metric)

    def _strap_OLS(self,
                   comb_var,
                   group,
                   sample_size,
                   shuffle):
        """
        Call stripped_ols() over a random sample of the data containing y, x, and controls.

        Parameters
        ----------
        comb_var : Array
            ND array-like object containing the data for y, x, and controls.
        group : str
            Grouping variable. If provided, sampling is performed over the group variable.
        sample_size : int
            Sample size to use in the bootstrap.
        shuffle : bool
            Whether to shuffle y var to estimate joint significant test.

        Returns
        -------
        beta : float
            Estimate for x.
        p : float
            P value for x.
        """
        temp_data = comb_var.copy()

        if shuffle:
            y = temp_data.iloc[:, [0]]
            idx_y = np.random.permutation(y.index)
            y = pd.DataFrame(y.iloc[idx_y]).reset_index(drop=True)
            x = temp_data.drop(temp_data.columns[0], axis=1)
            temp_data = pd.concat([y, x], axis=1)

        if group is None:
            samp_df = temp_data.sample(n=sample_size, replace=True)
            # @TODO generalize the frac to the function call
            y = samp_df.iloc[:, [0]]
            x = samp_df.drop(samp_df.columns[0], axis=1)
        else:
            idx = np.random.choice(temp_data[group].unique(), sample_size)
            select = temp_data[temp_data[group].isin(idx)]
            no_singleton = select[select.groupby(group).transform('size') > 1]
            no_singleton = no_singleton.drop(columns=[group])
            y = no_singleton.iloc[:, [0]]
            x = no_singleton.drop(no_singleton.columns[0], axis=1)
        output = stripped_ols(y=y, x=x)
        b = output['b']
        p = output['p']
        r2 = output['r2']
        return b[0][0], p[0][0], r2

class LRobust(Protomodel):
    """
    A class to perform logistic regression analysis, underlying lr package = statsmodel

    Parameters
    ----------
    y : array-like
        Dependent variable values.
    x : array-like
        Independent variable values. The matrix should be shaped as
        (number of observations, number of independent variables).
    data : DataFrame
        A pandas DataFrame containing the variables in the model.

    Attributes
    ----------
    y : array-like
        Dependent variable values.
    x : array-like
        Independent variable values.
    data : DataFrame
        A pandas DataFrame containing the variables in the model.
    results : dict
        A dictionary containing regression coefficients ('b') and corresponding
        p-values ('p') for each independent variable.
    """

    def __init__(self, *, y, x, data, model_name='Logistic Regression Robust'):
        """
        Initialize the LRobust object.

        Parameters
        ----------
        y : str
            Name of the dependent variable.
        x : str or list<str>
            List of names of the independent variable(s).
        data : DataFrame
            DataFrame containing all the data to be used in the model.
        """
        super().__init__()
        if not isinstance(y, list) or not isinstance(x, list):
            raise TypeError("'y' and 'x' must be lists.")

        if not isinstance(data, pd.DataFrame):
            raise TypeError("'data' must be a pandas DataFrame.")

        all_vars = set(data.columns)
        if not all(var in all_vars for var in y) or not all(var in all_vars for var in x):
            raise ValueError("Variable names in 'y' and 'x' must exist in the provided DataFrame 'data'.")

        if data.isnull().values.any():
            warnings.warn('Missing values found in data. Listwise deletion will be applied',
                          MissingValueWarning)
        self.y = y
        self.x = x
        self.data = data
        self.results = None
        self.model_name = model_name

    def get_results(self):
        """
        Get the results of the OLS regression.

        Returns
        -------
        results : OLSResult
            Object containing the regression results.
        """
        return self.results

    def multiple_y(self):
        raise NotImplementedError("Not implemented yet")

    def _full_sample(self, comb_var, kfold, group, oos_metric_name):
        """
        Call logistic_regression_sm_stripped() over the full data containing y, x, and controls.

        Parameters
        ----------
        comb_var : Array
            ND array-like object containing the data for y, x, and controls.
        kfold : Boolean
            Whether or not to calculate k-fold cross-validation.

        Returns
        -------
        beta : float
            Estimate for x.
        p : float
            P value for x.
        r2: float
            r2 value for the full model
        AIC : float
            Akaike information criteria value for the model.
        BIC : float
            Bayesian information criteria value for the model.
        HQIC : float
            Hannan-Quinn information criteria value for the model.
        """
        # TODO Fixed effects Logistic Regression?
        y = comb_var.iloc[:, [0]]
        x = comb_var.drop(comb_var.columns[0], axis=1)
        out = logistic_regression_sm(y=y, x=x)
        av_k_metric = None

        if kfold:
            k_fold = KFold(kfold)
            metric = []
            for k, (train, test) in enumerate(k_fold.split(x, y)):
                out_k = logistic_regression_sm(y=y.loc[train], x=x.loc[train])
                y_pred = self._predict_LR(x.loc[test], out_k['b'])
                y_true = y.loc[test]
                if oos_metric_name == 'rmse':
                    k_rmse = root_mean_squared_error(y_true, y_pred)
                    metric.append(k_rmse)
                elif oos_metric_name == 'r-squared':
                    k_r2 = r2_score(y_true, y_pred)
                    metric.append(k_r2)
                elif oos_metric_name == 'cross-entropy':
                    k_cross_entropy = log_loss(y_true, y_pred)
                    metric.append(k_cross_entropy)
                else:
                    raise ValueError('No valid OOS metric provided.')
            av_k_metric = np.mean(metric)
        return (out['b'],
                out['p'],
                out['r2'],
                out['ll'],
                out['aic'],
                out['bic'],
                out['hqic'],
                av_k_metric)

    def _predict_LR(self, x_test, betas):
        """
        Predict the dependent variable using the estimated coefficients.
        """
        x_test = add_constant(x_test, prepend=False)
        return 1 / (1 + np.exp(-x_test.dot(betas)))

    def fit(self,
            *,
            controls,
            group=None,
            draws=500,
            sample_size=None,
            kfold=5,
            shuffle=False,
            oos_metric='r-squared',
            n_cpu=None,
            seed=None):
        if not isinstance(controls, list):
            raise TypeError("'controls' must be a list.")

        all_vars = set(self.data.columns)
        if not all(var in all_vars for var in controls):
            raise ValueError("Variable names in 'controls' must exist in the provided DataFrame 'data'.")

        if group is not None:
            if not group in all_vars:
                raise ValueError("'group' variable must exist in the provided DataFrame 'data'.")

        if kfold < 2:
            raise ValueError(f"kfold values mustbe 2 or above, current value is {kfold}.")

        valid_oos_metric = ['r-squared', 'rmse', 'cross-entropy']

        if oos_metric not in valid_oos_metric:
            raise ValueError(f"OOS Metric must be one of {valid_oos_metric}.")

        if n_cpu is None:
            n_cpu = cpu_count()

        if not isinstance(n_cpu, int):
            raise TypeError("n_cpu must be an integer")

        if seed is not None:
            if not isinstance(seed, int):
                raise TypeError("seed must be an integer")
            np.random.seed(seed)

        non_numeric_columns = self.data[self.y + self.x + [group] + controls].select_dtypes(exclude=[np.number]).columns.tolist()
        if non_numeric_columns:
            raise ValueError(f"The following columns are not numeric and must be converted before fitting: {non_numeric_columns}")

        self.oos_metric_name = oos_metric

        if sample_size is None:
            sample_size = self.data.shape[0]
        if len(self.y) > 1:
            raise NotImplementedError("Not implemented yet for logistic regression")
        else:
            space_n = space_size(controls)
            specs = []
            all_predictors = []
            b_all_list = []
            p_all_list = []
            b_array = np.empty([space_n, draws])
            p_array = np.empty([space_n, draws])
            r2_array = np.empty([space_n, draws])
            r2i_array = np.empty([space_n])
            ll_array = np.empty([space_n])
            aic_array = np.empty([space_n])
            bic_array = np.empty([space_n])
            hqic_array = np.empty([space_n])
            av_k_metric_array = np.empty([space_n])
            x_train, x_test, y_train, _ = train_test_split(self.data[self.x + controls],
                                                       self.data[self.y],
                                                       test_size=0.2,
                                                       random_state=72
                                                       )
            model = sklearn.linear_model.LinearRegression()
            model.fit(x_train, y_train)
            explainer = sklearn.linear_model.LogisticRegression(penalty="l2", C=0.1)
            shap_return = [explainer.shap_values(x_test), x_test]
            for spec, index in track(zip(all_subsets(controls), range(0, space_n)), total=space_n):

                if len(spec) == 0:
                    comb = self.data[self.y + self.x]
                else:
                    comb = self.data[self.y + self.x + list(spec)]

                if group:
                    comb = self.data[self.y + self.x + [group] + list(spec)]

                comb = comb.dropna()
                comb = comb.reset_index(drop=True).copy()

                if group:
                    comb = group_demean(comb, group=group)
                (b_all, p_all, r2_i, ll_i,
                 aic_i, bic_i, hqic_i,
                 av_k_metric_i) = self._full_sample(comb, kfold=kfold, group=group, oos_metric_name=self.oos_metric_name)

                b_list, p_list, r2_list = (zip(*Parallel(n_jobs=n_cpu)
                (delayed(self._strap_regression)
                 (comb,
                  group,
                  sample_size,
                  shuffle)
                 for i in range(0, draws))))

                specs.append(frozenset(spec))
                all_predictors.append(self.x + list(spec) + ['const'])
                b_array[index, :] = b_list
                p_array[index, :] = p_list
                r2_array[index, :] = r2_list
                r2i_array[index] = r2_i
                ll_array[index] = ll_i
                aic_array[index] = aic_i
                bic_array[index] = bic_i
                hqic_array[index] = hqic_i
                av_k_metric_array[index] = av_k_metric_i
                b_all_list.append(b_all)
                p_all_list.append(p_all)

            results = OLSResult(y=self.y[0],
                                x=self.x,
                                data=self.data,
                                specs=specs,
                                all_predictors=all_predictors,
                                controls=controls,
                                draws=draws,
                                kfold=kfold,
                                all_b=b_all_list,
                                all_p=p_all_list,
                                estimates=b_array,
                                p_values=p_array,
                                r2_values=r2_array,
                                r2i_array=r2i_array,
                                ll_array=ll_array,
                                aic_array=aic_array,
                                bic_array=bic_array,
                                hqic_array=hqic_array,
                                av_k_metric_array=av_k_metric_array,
                                model_name=self.model_name,
                                name_av_k_metric=self.oos_metric_name,
                                shap_return = shap_return
                                )
            self.results = results

    def _strap_regression(self,
                          comb_var,
                          group,
                          sample_size,
                          shuffle):
        temp_data = comb_var.copy()

        if shuffle:
            y = temp_data.iloc[:, [0]]
            idx_y = np.random.permutation(y.index)
            y = pd.DataFrame(y.iloc[idx_y]).reset_index(drop=True)
            x = temp_data.drop(temp_data.columns[0], axis=1)
            temp_data = pd.concat([y, x], axis=1)

        if group is None:
            samp_df = temp_data.sample(n=sample_size, replace=True)
            y = samp_df.iloc[:, [0]]
            x = samp_df.drop(samp_df.columns[0], axis=1)
            output = logistic_regression_sm_stripped(y, x)
        else:
            idx = np.random.choice(temp_data[group].unique(), sample_size)
            select = temp_data[temp_data[group].isin(idx)]
            no_singleton = select[select.groupby(group).transform('size') > 1]
            no_singleton = no_singleton.drop(columns=[group])
            y = no_singleton.iloc[:, [0]]
            x = no_singleton.drop(no_singleton.columns[0], axis=1)
            output = logistic_regression_sm(y, x)
        return output['b'][0][0], output['p'][0][0], output['r2']<|MERGE_RESOLUTION|>--- conflicted
+++ resolved
@@ -618,7 +618,6 @@
             if not isinstance(seed, int):
                 raise TypeError("seed must be an integer")
             np.random.seed(seed)
-<<<<<<< HEAD
         
         if group is not None:
             non_numeric_columns = self.data[self.y + self.x + [group] + controls].select_dtypes(exclude=[np.number]).columns.tolist()
@@ -628,7 +627,6 @@
             non_numeric_columns = self.data[self.y + self.x + controls].select_dtypes(exclude=[np.number]).columns.tolist()
             if non_numeric_columns:
                 raise ValueError(f"The following columns are not numeric and must be converted before fitting: {non_numeric_columns}")
-=======
         if group is not None:
             non_numeric_columns = self.data[self.y + self.x + [group] + controls].select_dtypes(exclude=[np.number]).columns.tolist()
         else:
@@ -636,7 +634,6 @@
                 exclude=[np.number]).columns.tolist()
         if non_numeric_columns:
             raise ValueError(f"The following columns are not numeric and must be converted before fitting: {non_numeric_columns}")
->>>>>>> 64d3d8d0
 
         sample_size = self.data.shape[0]
         self.oos_metric_name = oos_metric
