# Module containing utility functions for the library
from typing import Optional, List, Tuple, Iterable
import numpy as np
import random
import scipy
import matplotlib
import pandas as pd
from itertools import chain, combinations
import statsmodels.api as sm
import matplotlib.pyplot as plt
from scipy.optimize import minimize

def space_size(iterable) -> int:
    """
    Calculate the size of the power set of the given iterable.

    Parameters
    ----------
    iterable: iterable
        Input iterable.

    Returns
    ----------
    int:
        Size of the power set of the input iterable.
    """
    n = len(iterable)
    return int(2**n)


def all_subsets(ss):
    """
    Generate all subsets of a given iterable.

    Parameters
    ----------
    ss: iterable
        Input iterable.

    Returns
    ----------
    itertools.chain:
        A chain object containing all subsets of the input iterable.
    """
    return chain(*map(lambda x: combinations(ss, x),
                      range(0, len(ss) + 1)))


def make_aic(ll: float, n: int) -> float:
    return (-2.0 * ll) + (2 * n)

def make_bic(ll: float, n: int, k: int) -> float:
    return (-2.0 * ll) + (k * np.log(n))

def make_hqic(ll: float, n: int, k: int) -> float:
    return -2 * ll + 2 * k * np.log(np.log(n))


def logistic_regression_sm(y, x) -> dict:
    """
    Perform logistic regression based on statsmodels.Logit.

    Parameters
    ----------
    y : array-like
        Dependent variable values.
    x : array-like
        Independent variable values. The matrix should be shaped as (number of observations, number of independent variables).

    Returns
    ----------
    dict: Dictionary containing regression results, including coefficients, p-values, log-likelihood,
          AIC, BIC, and HQIC.
    """
<<<<<<< HEAD
    model = sm.Logit(y, x)
    result = model.fit(method='newton', tol=1e-8, disp=0)
=======
    X_const = sm.add_constant(x, prepend=False)
    model = sm.Logit(y, X_const)
    result = model.fit(method='newton', tol=1e-7, disp=0)
>>>>>>> fceac6c0
    n = result.nobs
    k = result.df_model + 1
    ll = result.llf

    null_model = sm.Logit(y, np.ones_like(y))  # only intercept
    result_null = null_model.fit(method='newton', tol=1e-7, disp=0)
    ll_null = result_null.llf
    r2 = 1 - (ll / ll_null)
    return {'b': [[x] for x in result.params.values],
            'p': [[x] for x in result.pvalues.values],
            'r2': r2,
            'll': ll,
            'aic': make_aic(ll, n),
            'bic': make_bic(ll, n, k),
            'hqic': make_hqic(ll, n, k)
            }


def logistic_regression_sm_stripped(y, x) -> dict:
    """
    Perform logistic regression using statsmodels with stripped output.

    Parameters
    ----------
    y : array-like
        Dependent variable values.
    x: array-like
        Independent variable values. The matrix should be shaped as
                   (number of observations, number of independent variables).

    Returns
    ----------
    dict: A dictionary containing regression coefficients ('b') and corresponding
          p-values ('p') for each independent variable.
    """
    X_const = sm.add_constant(x, prepend=False)
    model = sm.Logit(y, X_const)
    result = model.fit(method='newton', tol=1e-8, disp=0)
#    n = result.nobs
#    k = result.df_model + 1
    ll = result.llf
    null_model = sm.Logit(y, np.ones_like(y))  # only intercept
    result_null = null_model.fit(method='newton', tol=1e-8, disp=0)
    ll_null = result_null.llf
    r2 = 1 - (ll / ll_null)
    return {'b': [[x] for x in result.params.values],
            'p': [[x] for x in result.pvalues.values],
            'r2': r2,
#            'll': ll#,
#            'aic': make_aic(ll, n),
#            'bic': make_bic(ll, n, k),
#            'hqic': make_hqic(ll, n, k)
            }



def simple_ols(y, x) -> dict:
    """
    Perform simple ordinary least squares regression.

    Parameters
    ----------
    y : array-like
        Dependent variable.
    x : array-like
        Independent variables.

    Returns
    ----------
    dict: Dictionary containing regression results, including coefficients, p-values, log-likelihood,
          AIC, BIC, and HQIC.
    """
    x = np.asarray(x)
    y = np.asarray(y)
    if x.size == 0 or y.size == 0:
        raise ValueError("Inputs must not be empty.")
    try:
        inv_xx = np.linalg.inv(np.dot(x.T, x))
    except np.linalg.LinAlgError:
        inv_xx = np.linalg.pinv(np.dot(x.T, x))
    xy = np.dot(x.T, y)
    b = np.dot(inv_xx, xy)  # estimate coefficients
    nobs = y.shape[0]  # number of observations
    ncoef = x.shape[1]  # number of coef.
    df_e = nobs - ncoef  # degrees of freedom, error
    # df_r = ncoef - 1  # degrees of freedom, regression
    e = y - np.dot(x, b)  # residuals
    sse = np.dot(e.T, e) / df_e  # SSE
    se = np.sqrt(np.diagonal(sse * inv_xx))  # coef. standard errors
    t = b / se  # coef. t-statistics
    p = (1 - scipy.stats.t.cdf(abs(t), df_e)) * 2  # coef. p-values
    R2 = 1 - e.var() / y.var()  # model R-squared
    R2adj = 1 - (1 - R2) * ((nobs - 1) / (nobs - ncoef))  # adjusted R-square
    ll = (-(nobs * 1 / 2) * (1 + np.log(2 * np.pi)) - (nobs / 2)
          * np.log(abs(np.dot(e.T, e) / nobs)))
    return {'b': b,
            'p': p,
            'r2': R2adj,
            'll': ll,
            'aic': make_aic(ll, nobs),
            'bic': make_bic(ll, nobs, ncoef),
            'hqic': make_hqic(ll, nobs, ncoef)
            }


def group_demean(x: pd.DataFrame, group: Optional[str] = None) -> pd.DataFrame:
    """
    Demean the input data within groups.

    Parameters
    ----------
    x:  pd.DataFrame
        Input DataFrame.
    group : str, optional
        Column name for grouping. Default is None.

    Returns
    ----------
    pd.DataFrame: Demeaned DataFrame.
    """
    data = x.copy()
    if group is None:
        return data - np.mean(data)
    data_gm = data.groupby([group]).transform('mean')
    out = data.drop(columns=group) - data_gm
    return pd.concat([out, data[group]], axis=1)


def decorator_timer(func: callable) -> callable:
    """
    Decorator to time function execution.

    Parameters
    ----------
    func : callable
        Function to wrap.

    Returns
    -------
    callable
        Wrapped function returning (result, elapsed_seconds).
    """
    from time import time

    def wrapper(*args, **kwargs):
        t1 = time()
        result = callable(*args, **kwargs)
        end = time()-t1
        return result, end
    return wrapper


def get_selection_key(specs: List[List[str]]) -> List[frozenset]:
    """
    Convert list of spec lists into list of frozensets.

    Parameters
    ----------
    specs : list of list of str
        Each inner list is one specification.

    Returns
    -------
    list of frozenset
        Immutable keys for each specification.

    Raises
    ------
    ValueError
        If `specs` is not list of lists.
    """
    if all(isinstance(ele, list) for ele in specs):
        target = [frozenset(x) for x in specs]
        return target
    else:
        raise ValueError('Argument `specs` must be a list of list.')

'''
def get_colormap_colors(
    colormap_name: str,
    num_colors: int = 3,
    brightness_threshold: float = 0.7
) -> List[Tuple[float, float, float, float]]:
    """
    Extract a set of colors from a Matplotlib colormap, adjusting for brightness.

    Parameters
    ----------
    colormap_name : str
        Name of the Matplotlib colormap to sample from.
    num_colors : int, default 3
        Number of distinct colors to return.
    brightness_threshold : float, default 0.7
        Maximum allowed average brightness; colors brighter than this are darkened.

    Returns
    -------
    List[Tuple[float, float, float, float]]
        A list of RGBA tuples representing the selected colors.
    """
    colormap = plt.get_cmap(colormap_name)

    # Generate evenly spaced intervals between 0 and 1
    indices = np.linspace(0, 1, num_colors)

    # Extract the corresponding colors from the colormap
    colors = []
    for i in indices:
        color = colormap(i)

        # Calculate brightness (using a simple average of the RGB values)
        brightness = sum(color[:3]) / 3

        # If brightness is too high, move to a darker color
        while brightness > brightness_threshold and i > 0:
            i -= 0.05  # Move to a slightly darker color in the colormap
            color = colormap(i)
            brightness = sum(color[:3]) / 3

        colors.append(color)

    return colors
'''

def get_colormap_colors(num_colors: int = 3) -> List[str]:
    r"""
    Return the first \(\texttt{num_colors}\) entries of a predetermined color palette.

    Parameters
    ----------
    num_colors : int, optional
        The number of colors to return. Must satisfy
        \[
            1 \;\le\; \texttt{num_colors} \;\le\; N,
        \]
        where \(N = 4\) is the total number of available colors in the palette.
        Defaults to 3.

    Returns
    -------
    List[str]
        A list of hexadecimal color strings of length exactly \(\texttt{num_colors}\).

    Raises
    ------
    TypeError
        If `num_colors` is not an integer.
    ValueError
        If `num_colors < 1` or `num_colors > 4`.
    """

    palette: List[str] = ["#345995", "#B80C09", "#D4AF37", '#2E6F40', "#955196", "#3C4CAD"]

    # Validate type
    if not isinstance(num_colors, int):
        raise TypeError(f"num_colors must be an integer, got {type(num_colors).__name__!r}")

    N = len(palette)
    # Validate bounds
    if num_colors < 1 or num_colors > N:
        raise ValueError(f"num_colors must be between 1 and {N}, inclusive (got {num_colors}).")

    return palette[:num_colors]

def get_colors(specs: List[List[str]], color_set_name: Optional[str] = 'Set1') -> List[Tuple[float, float, float, float]]:
    """
    Generate a palette of colors for a list of specifications using a categorical colormap.

    Parameters
    ----------
    specs : list of list of str
        Each inner list represents one specification (set of variable names).
    color_set_name : str, optional
        Name of a Matplotlib qualitative colormap (default 'Set1').

    Returns
    -------
    List[Tuple[float, float, float, float]]
        A list of RGBA tuples, one per specification.

    Raises
    ------
    ValueError
        If `specs` is not a list of lists.
    """
    if color_set_name is None:
        color_set_name = 'Set1'
    if all(isinstance(ele, list) for ele in specs):
        colorset = matplotlib.colormaps[color_set_name]
        colorset = colorset.resampled(len(specs))
        return colorset.colors
    else:
        raise ValueError('Argument `specs` must be a list of list.')


def join_sig_test(*,
                  results_target,
                  results_shuffled,
                  sig_level,
                  positive):
    """
    Calculate joint significance test for the entire specification curve.

    Parameters
    ----------
    results_target : OLSResult
        Results object from the original analysis.
    results_shuffled : OLSResult
        Results object from shuffled analysis.
    sig_level : float
        Significance level threshold for specifications.
    positive : bool
        Direction of the joint significance test.

    Returns
    ----------
    float: 
        Estimated p-value for the joint significance test.
    """
    if positive:
        target_sig_n = sum(results_target.summary_df.ci_down > 0)
        n_draws = []
        for col in results_shuffled.estimates:
            idx = results_shuffled.estimates[col] > 0
            n_draw = sum(results_shuffled.p_values[col][idx] < sig_level)
            n_draws.append(n_draw)
        shuffle_sig_n = sum(np.array(n_draws) >= target_sig_n)
        return shuffle_sig_n/results_shuffled.estimates.shape[1]
    else:
        target_sig_n = sum(results_target.summary_df.ci_up < 0)
        n_draws = []
        for col in results_shuffled.estimates:
            idx = results_shuffled.estimates[col] < 0
            n_draw = sum(results_shuffled.p_values[col][idx] < sig_level)
            n_draws.append(n_draw)
        shuffle_sig_n = sum(np.array(n_draws) >= target_sig_n)
        return shuffle_sig_n/results_shuffled.estimates.shape[1]


def prepare_union(path_to_union: str) -> Tuple[str, List[str], str, pd.DataFrame]:
    """
    Load and preprocess the classic union dataset for example analyses.

    Parameters
    ----------
    path_to_union : str
        Path to the Stata (.dta) file containing union data.

    Returns
    -------
    tuple
        y (str): Dependent variable name ('log_wage').
        c (List[str]): Control variable names.
        x (str): Treatment variable name ('union').
        final_data (pd.DataFrame): Cleaned DataFrame ready for modeling.

    Raises
    ------
    FileNotFoundError
        If the specified file does not exist.
    """
    union_df = pd.read_stata(path_to_union)
    union_df[['smsa','collgrad','married','union']]= union_df[['smsa','collgrad','married','union']].astype('str')
    union_df.loc[:, 'log_wage'] = np.log(union_df['wage'].copy()) * 100
    union_df = union_df[union_df['union'].notnull()].copy()
    union_df.loc[:, 'union'] = np.where(union_df['union'] == 'union', 1, 0)
    union_df.loc[:, 'married'] = np.where(union_df['married'] == 'married', 1, 0)
    union_df.loc[:, 'collgrad'] = np.where(union_df['collgrad'] == 'college grad', 1, 0)
    union_df.loc[:, 'smsa'] = np.where(union_df['smsa'] == 'SMSA', 1, 0)
    union_df[['smsa', 'collgrad', 'married', 'union']] = union_df[['smsa', 'collgrad', 'married', 'union']].astype('int')
    indep_list = ['hours',
                  'age',
                  'grade',
                  'collgrad',
                  'married',
                  'south',
                  'smsa',
                  'c_city',
                  'ttl_exp',
                  'tenure']
    for var in indep_list:
        union_df = union_df[union_df[var].notnull()]
    y = 'log_wage'
    c = indep_list
    x = 'union'
    final_data = pd.merge(union_df[y],
                          union_df[x],
                          how='left',
                          left_index=True,
                          right_index=True)
    final_data = pd.merge(final_data,
                          union_df[indep_list],
                          how='left',
                          left_index=True,
                          right_index=True)
    final_data = final_data.reset_index(drop=True)
    return y, c, x, final_data


def prepare_asc(asc_path: str) -> Tuple[str, List[str], List[str], str, pd.DataFrame]:
    """
    Load and preprocess the ASC example dataset for illustration.

    Parameters
    ----------
    asc_path : str
        Path to the Stata (.dta) file containing ASC data.

    Returns
    -------
    tuple
        y (str): Dependent variable name.
        x (List[str]): Continuous predictor names.
        c (List[str]): Control variable names.
        group (str): Grouping variable name ('pidp').
        ASC_df (pd.DataFrame): Cleaned DataFrame.
    """
    ASC_df = pd.read_stata(asc_path, convert_categoricals=False)
    one_hot = pd.get_dummies(ASC_df['year'])
    ASC_df = ASC_df.join(one_hot)
    ASC_df['dcareNew*c.lrealgs'] = ASC_df['dcareNew'] * ASC_df['lrealgs']
    #ASC_df['constant'] = 1
    ASC_df = ASC_df[['wellbeing_kikert', 'lrealgs', 'dcareNew*c.lrealgs', 'dcareNew',
                     'DR', 'lgva', 'Mtotp', 'ddgree', 'age',
                     2005, 2006.0, 2007.0, 2009.0,
                     2010.0, 2011.0, 2012.0, 2013.0, 2014.0,
                     2015.0, 2016.0, 2017.0, 2018.0,
                     'married', 'widowed', 'disable', 'lrealtinc_m',
                     'house_ownership', 'hhsize', 'work', 'retired',
                     #'constant'
                     'pidp'
                     ]]
    ASC_df = ASC_df.dropna()
    y = 'wellbeing_kikert'
    x = ['lrealgs', 'dcareNew*c.lrealgs', 'dcareNew',
         'DR', 'lgva', 'Mtotp', 'ddgree', 'age',
         2005, 2006.0, 2007.0, 2009.0,
         2010.0, 2011.0, 2012.0, 2013.0, 2014.0,
         2015.0, 2016.0, 2017.0, 2018.0]
    c = ['married', 'widowed', 'disable', 'lrealtinc_m',
         'house_ownership', 'hhsize', 'work', 'retired'
         ]
    group = 'pidp'
    ASC_df['pidp'] = ASC_df['pidp'].astype(int)
    return y, c, x, group, ASC_df


def reservoir_sampling(generator: Iterable, k: int) -> List:
    """
    Uniformly sample k items from a streaming generator (reservoir sampling).

    Parameters
    ----------
    generator : Iterable
        An iterator or generator yielding items.
    k : int
        Number of samples to retain.

    Returns
    -------
    List
        A list of k sampled items.
    """
    reservoir = []
    for i, item in enumerate(generator):
        if i < k:
            reservoir.append(item)
        else:
            j = random.randint(0, i)  # Randomly choose an index from 0 to i
            if j < k:
                reservoir[j] = item  # Replace element at the chosen index with new item
    return reservoir


def mcfadden_r2(y_true, y_prob):
    """
    Compute McFadden's pseudo R-squared for logistic regression.
    """
    y_true = np.asarray(y_true)
    y_prob = np.asarray(y_prob)

    # Compute log-likelihood for the fitted model
    eps = 1e-15  # to avoid log(0)
    y_prob = np.clip(y_prob, eps, 1 - eps)
    log_l_model = np.sum(y_true * np.log(y_prob) + (1 - y_true) * np.log(1 - y_prob))

    # Compute log-likelihood for the null model
    p_null = np.mean(y_true)
    log_l_null = np.sum(y_true * np.log(p_null) + (1 - y_true) * np.log(1 - p_null))

    return 1 - (log_l_model / log_l_null)


def calculate_imv_score(y_true, y_enhanced):
    """
    Calculates the IMV (Information Metric Value) score.

    Parameters:
    - y_true: array-like of binary true labels (0 or 1)
    - y_enhanced: array-like of predicted probabilities from an enhanced model

    Returns:
    - IMV score: relative improvement of enhanced model over the null model
    """
    y_true,y_enhanced = np.asarray(y_true),np.asarray(y_enhanced)

    def ll(x, p):
        epsilon = 1e-4  # avoid log(0)
        z = (np.log(p + epsilon) * x) + (np.log(1 - p + epsilon) * (1 - x))
        return np.exp(np.sum(z) / len(z))

    def minimize_me(p, a):
        return abs((p * np.log(p)) + ((1 - p) * np.log(1 - p)) - np.log(a))

    def get_w(a, guess=0.5, bounds=[(0.5, 0.999)]):
        res = minimize(minimize_me, guess, args=(a,),
                       options={'ftol': 0, 'gtol': 1e-9},
                       method='L-BFGS-B', bounds=bounds)
        return res.x[0]

    # Null model: always predict mean(y_true)
    y_null = np.full_like(y_true, fill_value=np.mean(y_true), dtype=float)

    # Compute likelihoods
    ll_null = ll(y_true, y_null)
    ll_enhanced = ll(y_true, y_enhanced)

    # Transform to entropy space via get_w
    w_null = get_w(ll_null)
    w_enhanced = get_w(ll_enhanced)

    # Compute IMV
    imv = (w_enhanced - w_null) / w_null
    return imv


def sample_y_masks(
    n_y: int,                      # how many raw outcome variables
    n_masks: int,                  # how many composites you want
    seed: Optional[int] = None
) -> List[int]:
    """
    Uniformly sample `n_masks` bit-masks from the non-empty power-set of
    `n_y` items **without** enumerating the 2^n_y possibilities.

    Returns
    -------
    list[int]   each mask is an `int` whose binary representation tells
                which outcomes enter the composite.
    """
    full_space = (1 << n_y) - 1        # ignore the 0/empty mask
    if n_masks >= full_space:
        # exhaustive: 1 … (2^n_y − 1)
        return list(range(1, full_space + 1))

    rng   = np.random.default_rng(seed)
    masks = rng.choice(
        full_space,
        size=n_masks,
        replace=False
    ) + 1           # shift from 0..full_space-1 to 1..full_space
    return masks.tolist()
<|MERGE_RESOLUTION|>--- conflicted
+++ resolved
@@ -1,644 +1,638 @@
-# Module containing utility functions for the library
-from typing import Optional, List, Tuple, Iterable
-import numpy as np
-import random
-import scipy
-import matplotlib
-import pandas as pd
-from itertools import chain, combinations
-import statsmodels.api as sm
-import matplotlib.pyplot as plt
-from scipy.optimize import minimize
-
-def space_size(iterable) -> int:
-    """
-    Calculate the size of the power set of the given iterable.
-
-    Parameters
-    ----------
-    iterable: iterable
-        Input iterable.
-
-    Returns
-    ----------
-    int:
-        Size of the power set of the input iterable.
-    """
-    n = len(iterable)
-    return int(2**n)
-
-
-def all_subsets(ss):
-    """
-    Generate all subsets of a given iterable.
-
-    Parameters
-    ----------
-    ss: iterable
-        Input iterable.
-
-    Returns
-    ----------
-    itertools.chain:
-        A chain object containing all subsets of the input iterable.
-    """
-    return chain(*map(lambda x: combinations(ss, x),
-                      range(0, len(ss) + 1)))
-
-
-def make_aic(ll: float, n: int) -> float:
-    return (-2.0 * ll) + (2 * n)
-
-def make_bic(ll: float, n: int, k: int) -> float:
-    return (-2.0 * ll) + (k * np.log(n))
-
-def make_hqic(ll: float, n: int, k: int) -> float:
-    return -2 * ll + 2 * k * np.log(np.log(n))
-
-
-def logistic_regression_sm(y, x) -> dict:
-    """
-    Perform logistic regression based on statsmodels.Logit.
-
-    Parameters
-    ----------
-    y : array-like
-        Dependent variable values.
-    x : array-like
-        Independent variable values. The matrix should be shaped as (number of observations, number of independent variables).
-
-    Returns
-    ----------
-    dict: Dictionary containing regression results, including coefficients, p-values, log-likelihood,
-          AIC, BIC, and HQIC.
-    """
-<<<<<<< HEAD
-    model = sm.Logit(y, x)
-    result = model.fit(method='newton', tol=1e-8, disp=0)
-=======
-    X_const = sm.add_constant(x, prepend=False)
-    model = sm.Logit(y, X_const)
-    result = model.fit(method='newton', tol=1e-7, disp=0)
->>>>>>> fceac6c0
-    n = result.nobs
-    k = result.df_model + 1
-    ll = result.llf
-
-    null_model = sm.Logit(y, np.ones_like(y))  # only intercept
-    result_null = null_model.fit(method='newton', tol=1e-7, disp=0)
-    ll_null = result_null.llf
-    r2 = 1 - (ll / ll_null)
-    return {'b': [[x] for x in result.params.values],
-            'p': [[x] for x in result.pvalues.values],
-            'r2': r2,
-            'll': ll,
-            'aic': make_aic(ll, n),
-            'bic': make_bic(ll, n, k),
-            'hqic': make_hqic(ll, n, k)
-            }
-
-
-def logistic_regression_sm_stripped(y, x) -> dict:
-    """
-    Perform logistic regression using statsmodels with stripped output.
-
-    Parameters
-    ----------
-    y : array-like
-        Dependent variable values.
-    x: array-like
-        Independent variable values. The matrix should be shaped as
-                   (number of observations, number of independent variables).
-
-    Returns
-    ----------
-    dict: A dictionary containing regression coefficients ('b') and corresponding
-          p-values ('p') for each independent variable.
-    """
-    X_const = sm.add_constant(x, prepend=False)
-    model = sm.Logit(y, X_const)
-    result = model.fit(method='newton', tol=1e-8, disp=0)
-#    n = result.nobs
-#    k = result.df_model + 1
-    ll = result.llf
-    null_model = sm.Logit(y, np.ones_like(y))  # only intercept
-    result_null = null_model.fit(method='newton', tol=1e-8, disp=0)
-    ll_null = result_null.llf
-    r2 = 1 - (ll / ll_null)
-    return {'b': [[x] for x in result.params.values],
-            'p': [[x] for x in result.pvalues.values],
-            'r2': r2,
-#            'll': ll#,
-#            'aic': make_aic(ll, n),
-#            'bic': make_bic(ll, n, k),
-#            'hqic': make_hqic(ll, n, k)
-            }
-
-
-
-def simple_ols(y, x) -> dict:
-    """
-    Perform simple ordinary least squares regression.
-
-    Parameters
-    ----------
-    y : array-like
-        Dependent variable.
-    x : array-like
-        Independent variables.
-
-    Returns
-    ----------
-    dict: Dictionary containing regression results, including coefficients, p-values, log-likelihood,
-          AIC, BIC, and HQIC.
-    """
-    x = np.asarray(x)
-    y = np.asarray(y)
-    if x.size == 0 or y.size == 0:
-        raise ValueError("Inputs must not be empty.")
-    try:
-        inv_xx = np.linalg.inv(np.dot(x.T, x))
-    except np.linalg.LinAlgError:
-        inv_xx = np.linalg.pinv(np.dot(x.T, x))
-    xy = np.dot(x.T, y)
-    b = np.dot(inv_xx, xy)  # estimate coefficients
-    nobs = y.shape[0]  # number of observations
-    ncoef = x.shape[1]  # number of coef.
-    df_e = nobs - ncoef  # degrees of freedom, error
-    # df_r = ncoef - 1  # degrees of freedom, regression
-    e = y - np.dot(x, b)  # residuals
-    sse = np.dot(e.T, e) / df_e  # SSE
-    se = np.sqrt(np.diagonal(sse * inv_xx))  # coef. standard errors
-    t = b / se  # coef. t-statistics
-    p = (1 - scipy.stats.t.cdf(abs(t), df_e)) * 2  # coef. p-values
-    R2 = 1 - e.var() / y.var()  # model R-squared
-    R2adj = 1 - (1 - R2) * ((nobs - 1) / (nobs - ncoef))  # adjusted R-square
-    ll = (-(nobs * 1 / 2) * (1 + np.log(2 * np.pi)) - (nobs / 2)
-          * np.log(abs(np.dot(e.T, e) / nobs)))
-    return {'b': b,
-            'p': p,
-            'r2': R2adj,
-            'll': ll,
-            'aic': make_aic(ll, nobs),
-            'bic': make_bic(ll, nobs, ncoef),
-            'hqic': make_hqic(ll, nobs, ncoef)
-            }
-
-
-def group_demean(x: pd.DataFrame, group: Optional[str] = None) -> pd.DataFrame:
-    """
-    Demean the input data within groups.
-
-    Parameters
-    ----------
-    x:  pd.DataFrame
-        Input DataFrame.
-    group : str, optional
-        Column name for grouping. Default is None.
-
-    Returns
-    ----------
-    pd.DataFrame: Demeaned DataFrame.
-    """
-    data = x.copy()
-    if group is None:
-        return data - np.mean(data)
-    data_gm = data.groupby([group]).transform('mean')
-    out = data.drop(columns=group) - data_gm
-    return pd.concat([out, data[group]], axis=1)
-
-
-def decorator_timer(func: callable) -> callable:
-    """
-    Decorator to time function execution.
-
-    Parameters
-    ----------
-    func : callable
-        Function to wrap.
-
-    Returns
-    -------
-    callable
-        Wrapped function returning (result, elapsed_seconds).
-    """
-    from time import time
-
-    def wrapper(*args, **kwargs):
-        t1 = time()
-        result = callable(*args, **kwargs)
-        end = time()-t1
-        return result, end
-    return wrapper
-
-
-def get_selection_key(specs: List[List[str]]) -> List[frozenset]:
-    """
-    Convert list of spec lists into list of frozensets.
-
-    Parameters
-    ----------
-    specs : list of list of str
-        Each inner list is one specification.
-
-    Returns
-    -------
-    list of frozenset
-        Immutable keys for each specification.
-
-    Raises
-    ------
-    ValueError
-        If `specs` is not list of lists.
-    """
-    if all(isinstance(ele, list) for ele in specs):
-        target = [frozenset(x) for x in specs]
-        return target
-    else:
-        raise ValueError('Argument `specs` must be a list of list.')
-
-'''
-def get_colormap_colors(
-    colormap_name: str,
-    num_colors: int = 3,
-    brightness_threshold: float = 0.7
-) -> List[Tuple[float, float, float, float]]:
-    """
-    Extract a set of colors from a Matplotlib colormap, adjusting for brightness.
-
-    Parameters
-    ----------
-    colormap_name : str
-        Name of the Matplotlib colormap to sample from.
-    num_colors : int, default 3
-        Number of distinct colors to return.
-    brightness_threshold : float, default 0.7
-        Maximum allowed average brightness; colors brighter than this are darkened.
-
-    Returns
-    -------
-    List[Tuple[float, float, float, float]]
-        A list of RGBA tuples representing the selected colors.
-    """
-    colormap = plt.get_cmap(colormap_name)
-
-    # Generate evenly spaced intervals between 0 and 1
-    indices = np.linspace(0, 1, num_colors)
-
-    # Extract the corresponding colors from the colormap
-    colors = []
-    for i in indices:
-        color = colormap(i)
-
-        # Calculate brightness (using a simple average of the RGB values)
-        brightness = sum(color[:3]) / 3
-
-        # If brightness is too high, move to a darker color
-        while brightness > brightness_threshold and i > 0:
-            i -= 0.05  # Move to a slightly darker color in the colormap
-            color = colormap(i)
-            brightness = sum(color[:3]) / 3
-
-        colors.append(color)
-
-    return colors
-'''
-
-def get_colormap_colors(num_colors: int = 3) -> List[str]:
-    r"""
-    Return the first \(\texttt{num_colors}\) entries of a predetermined color palette.
-
-    Parameters
-    ----------
-    num_colors : int, optional
-        The number of colors to return. Must satisfy
-        \[
-            1 \;\le\; \texttt{num_colors} \;\le\; N,
-        \]
-        where \(N = 4\) is the total number of available colors in the palette.
-        Defaults to 3.
-
-    Returns
-    -------
-    List[str]
-        A list of hexadecimal color strings of length exactly \(\texttt{num_colors}\).
-
-    Raises
-    ------
-    TypeError
-        If `num_colors` is not an integer.
-    ValueError
-        If `num_colors < 1` or `num_colors > 4`.
-    """
-
-    palette: List[str] = ["#345995", "#B80C09", "#D4AF37", '#2E6F40', "#955196", "#3C4CAD"]
-
-    # Validate type
-    if not isinstance(num_colors, int):
-        raise TypeError(f"num_colors must be an integer, got {type(num_colors).__name__!r}")
-
-    N = len(palette)
-    # Validate bounds
-    if num_colors < 1 or num_colors > N:
-        raise ValueError(f"num_colors must be between 1 and {N}, inclusive (got {num_colors}).")
-
-    return palette[:num_colors]
-
-def get_colors(specs: List[List[str]], color_set_name: Optional[str] = 'Set1') -> List[Tuple[float, float, float, float]]:
-    """
-    Generate a palette of colors for a list of specifications using a categorical colormap.
-
-    Parameters
-    ----------
-    specs : list of list of str
-        Each inner list represents one specification (set of variable names).
-    color_set_name : str, optional
-        Name of a Matplotlib qualitative colormap (default 'Set1').
-
-    Returns
-    -------
-    List[Tuple[float, float, float, float]]
-        A list of RGBA tuples, one per specification.
-
-    Raises
-    ------
-    ValueError
-        If `specs` is not a list of lists.
-    """
-    if color_set_name is None:
-        color_set_name = 'Set1'
-    if all(isinstance(ele, list) for ele in specs):
-        colorset = matplotlib.colormaps[color_set_name]
-        colorset = colorset.resampled(len(specs))
-        return colorset.colors
-    else:
-        raise ValueError('Argument `specs` must be a list of list.')
-
-
-def join_sig_test(*,
-                  results_target,
-                  results_shuffled,
-                  sig_level,
-                  positive):
-    """
-    Calculate joint significance test for the entire specification curve.
-
-    Parameters
-    ----------
-    results_target : OLSResult
-        Results object from the original analysis.
-    results_shuffled : OLSResult
-        Results object from shuffled analysis.
-    sig_level : float
-        Significance level threshold for specifications.
-    positive : bool
-        Direction of the joint significance test.
-
-    Returns
-    ----------
-    float: 
-        Estimated p-value for the joint significance test.
-    """
-    if positive:
-        target_sig_n = sum(results_target.summary_df.ci_down > 0)
-        n_draws = []
-        for col in results_shuffled.estimates:
-            idx = results_shuffled.estimates[col] > 0
-            n_draw = sum(results_shuffled.p_values[col][idx] < sig_level)
-            n_draws.append(n_draw)
-        shuffle_sig_n = sum(np.array(n_draws) >= target_sig_n)
-        return shuffle_sig_n/results_shuffled.estimates.shape[1]
-    else:
-        target_sig_n = sum(results_target.summary_df.ci_up < 0)
-        n_draws = []
-        for col in results_shuffled.estimates:
-            idx = results_shuffled.estimates[col] < 0
-            n_draw = sum(results_shuffled.p_values[col][idx] < sig_level)
-            n_draws.append(n_draw)
-        shuffle_sig_n = sum(np.array(n_draws) >= target_sig_n)
-        return shuffle_sig_n/results_shuffled.estimates.shape[1]
-
-
-def prepare_union(path_to_union: str) -> Tuple[str, List[str], str, pd.DataFrame]:
-    """
-    Load and preprocess the classic union dataset for example analyses.
-
-    Parameters
-    ----------
-    path_to_union : str
-        Path to the Stata (.dta) file containing union data.
-
-    Returns
-    -------
-    tuple
-        y (str): Dependent variable name ('log_wage').
-        c (List[str]): Control variable names.
-        x (str): Treatment variable name ('union').
-        final_data (pd.DataFrame): Cleaned DataFrame ready for modeling.
-
-    Raises
-    ------
-    FileNotFoundError
-        If the specified file does not exist.
-    """
-    union_df = pd.read_stata(path_to_union)
-    union_df[['smsa','collgrad','married','union']]= union_df[['smsa','collgrad','married','union']].astype('str')
-    union_df.loc[:, 'log_wage'] = np.log(union_df['wage'].copy()) * 100
-    union_df = union_df[union_df['union'].notnull()].copy()
-    union_df.loc[:, 'union'] = np.where(union_df['union'] == 'union', 1, 0)
-    union_df.loc[:, 'married'] = np.where(union_df['married'] == 'married', 1, 0)
-    union_df.loc[:, 'collgrad'] = np.where(union_df['collgrad'] == 'college grad', 1, 0)
-    union_df.loc[:, 'smsa'] = np.where(union_df['smsa'] == 'SMSA', 1, 0)
-    union_df[['smsa', 'collgrad', 'married', 'union']] = union_df[['smsa', 'collgrad', 'married', 'union']].astype('int')
-    indep_list = ['hours',
-                  'age',
-                  'grade',
-                  'collgrad',
-                  'married',
-                  'south',
-                  'smsa',
-                  'c_city',
-                  'ttl_exp',
-                  'tenure']
-    for var in indep_list:
-        union_df = union_df[union_df[var].notnull()]
-    y = 'log_wage'
-    c = indep_list
-    x = 'union'
-    final_data = pd.merge(union_df[y],
-                          union_df[x],
-                          how='left',
-                          left_index=True,
-                          right_index=True)
-    final_data = pd.merge(final_data,
-                          union_df[indep_list],
-                          how='left',
-                          left_index=True,
-                          right_index=True)
-    final_data = final_data.reset_index(drop=True)
-    return y, c, x, final_data
-
-
-def prepare_asc(asc_path: str) -> Tuple[str, List[str], List[str], str, pd.DataFrame]:
-    """
-    Load and preprocess the ASC example dataset for illustration.
-
-    Parameters
-    ----------
-    asc_path : str
-        Path to the Stata (.dta) file containing ASC data.
-
-    Returns
-    -------
-    tuple
-        y (str): Dependent variable name.
-        x (List[str]): Continuous predictor names.
-        c (List[str]): Control variable names.
-        group (str): Grouping variable name ('pidp').
-        ASC_df (pd.DataFrame): Cleaned DataFrame.
-    """
-    ASC_df = pd.read_stata(asc_path, convert_categoricals=False)
-    one_hot = pd.get_dummies(ASC_df['year'])
-    ASC_df = ASC_df.join(one_hot)
-    ASC_df['dcareNew*c.lrealgs'] = ASC_df['dcareNew'] * ASC_df['lrealgs']
-    #ASC_df['constant'] = 1
-    ASC_df = ASC_df[['wellbeing_kikert', 'lrealgs', 'dcareNew*c.lrealgs', 'dcareNew',
-                     'DR', 'lgva', 'Mtotp', 'ddgree', 'age',
-                     2005, 2006.0, 2007.0, 2009.0,
-                     2010.0, 2011.0, 2012.0, 2013.0, 2014.0,
-                     2015.0, 2016.0, 2017.0, 2018.0,
-                     'married', 'widowed', 'disable', 'lrealtinc_m',
-                     'house_ownership', 'hhsize', 'work', 'retired',
-                     #'constant'
-                     'pidp'
-                     ]]
-    ASC_df = ASC_df.dropna()
-    y = 'wellbeing_kikert'
-    x = ['lrealgs', 'dcareNew*c.lrealgs', 'dcareNew',
-         'DR', 'lgva', 'Mtotp', 'ddgree', 'age',
-         2005, 2006.0, 2007.0, 2009.0,
-         2010.0, 2011.0, 2012.0, 2013.0, 2014.0,
-         2015.0, 2016.0, 2017.0, 2018.0]
-    c = ['married', 'widowed', 'disable', 'lrealtinc_m',
-         'house_ownership', 'hhsize', 'work', 'retired'
-         ]
-    group = 'pidp'
-    ASC_df['pidp'] = ASC_df['pidp'].astype(int)
-    return y, c, x, group, ASC_df
-
-
-def reservoir_sampling(generator: Iterable, k: int) -> List:
-    """
-    Uniformly sample k items from a streaming generator (reservoir sampling).
-
-    Parameters
-    ----------
-    generator : Iterable
-        An iterator or generator yielding items.
-    k : int
-        Number of samples to retain.
-
-    Returns
-    -------
-    List
-        A list of k sampled items.
-    """
-    reservoir = []
-    for i, item in enumerate(generator):
-        if i < k:
-            reservoir.append(item)
-        else:
-            j = random.randint(0, i)  # Randomly choose an index from 0 to i
-            if j < k:
-                reservoir[j] = item  # Replace element at the chosen index with new item
-    return reservoir
-
-
-def mcfadden_r2(y_true, y_prob):
-    """
-    Compute McFadden's pseudo R-squared for logistic regression.
-    """
-    y_true = np.asarray(y_true)
-    y_prob = np.asarray(y_prob)
-
-    # Compute log-likelihood for the fitted model
-    eps = 1e-15  # to avoid log(0)
-    y_prob = np.clip(y_prob, eps, 1 - eps)
-    log_l_model = np.sum(y_true * np.log(y_prob) + (1 - y_true) * np.log(1 - y_prob))
-
-    # Compute log-likelihood for the null model
-    p_null = np.mean(y_true)
-    log_l_null = np.sum(y_true * np.log(p_null) + (1 - y_true) * np.log(1 - p_null))
-
-    return 1 - (log_l_model / log_l_null)
-
-
-def calculate_imv_score(y_true, y_enhanced):
-    """
-    Calculates the IMV (Information Metric Value) score.
-
-    Parameters:
-    - y_true: array-like of binary true labels (0 or 1)
-    - y_enhanced: array-like of predicted probabilities from an enhanced model
-
-    Returns:
-    - IMV score: relative improvement of enhanced model over the null model
-    """
-    y_true,y_enhanced = np.asarray(y_true),np.asarray(y_enhanced)
-
-    def ll(x, p):
-        epsilon = 1e-4  # avoid log(0)
-        z = (np.log(p + epsilon) * x) + (np.log(1 - p + epsilon) * (1 - x))
-        return np.exp(np.sum(z) / len(z))
-
-    def minimize_me(p, a):
-        return abs((p * np.log(p)) + ((1 - p) * np.log(1 - p)) - np.log(a))
-
-    def get_w(a, guess=0.5, bounds=[(0.5, 0.999)]):
-        res = minimize(minimize_me, guess, args=(a,),
-                       options={'ftol': 0, 'gtol': 1e-9},
-                       method='L-BFGS-B', bounds=bounds)
-        return res.x[0]
-
-    # Null model: always predict mean(y_true)
-    y_null = np.full_like(y_true, fill_value=np.mean(y_true), dtype=float)
-
-    # Compute likelihoods
-    ll_null = ll(y_true, y_null)
-    ll_enhanced = ll(y_true, y_enhanced)
-
-    # Transform to entropy space via get_w
-    w_null = get_w(ll_null)
-    w_enhanced = get_w(ll_enhanced)
-
-    # Compute IMV
-    imv = (w_enhanced - w_null) / w_null
-    return imv
-
-
-def sample_y_masks(
-    n_y: int,                      # how many raw outcome variables
-    n_masks: int,                  # how many composites you want
-    seed: Optional[int] = None
-) -> List[int]:
-    """
-    Uniformly sample `n_masks` bit-masks from the non-empty power-set of
-    `n_y` items **without** enumerating the 2^n_y possibilities.
-
-    Returns
-    -------
-    list[int]   each mask is an `int` whose binary representation tells
-                which outcomes enter the composite.
-    """
-    full_space = (1 << n_y) - 1        # ignore the 0/empty mask
-    if n_masks >= full_space:
-        # exhaustive: 1 … (2^n_y − 1)
-        return list(range(1, full_space + 1))
-
-    rng   = np.random.default_rng(seed)
-    masks = rng.choice(
-        full_space,
-        size=n_masks,
-        replace=False
-    ) + 1           # shift from 0..full_space-1 to 1..full_space
-    return masks.tolist()
+# Module containing utility functions for the library
+from typing import Optional, List, Tuple, Iterable
+import numpy as np
+import random
+import scipy
+import matplotlib
+import pandas as pd
+from itertools import chain, combinations
+import statsmodels.api as sm
+import matplotlib.pyplot as plt
+from scipy.optimize import minimize
+
+def space_size(iterable) -> int:
+    """
+    Calculate the size of the power set of the given iterable.
+
+    Parameters
+    ----------
+    iterable: iterable
+        Input iterable.
+
+    Returns
+    ----------
+    int:
+        Size of the power set of the input iterable.
+    """
+    n = len(iterable)
+    return int(2**n)
+
+
+def all_subsets(ss):
+    """
+    Generate all subsets of a given iterable.
+
+    Parameters
+    ----------
+    ss: iterable
+        Input iterable.
+
+    Returns
+    ----------
+    itertools.chain:
+        A chain object containing all subsets of the input iterable.
+    """
+    return chain(*map(lambda x: combinations(ss, x),
+                      range(0, len(ss) + 1)))
+
+
+def make_aic(ll: float, n: int) -> float:
+    return (-2.0 * ll) + (2 * n)
+
+def make_bic(ll: float, n: int, k: int) -> float:
+    return (-2.0 * ll) + (k * np.log(n))
+
+def make_hqic(ll: float, n: int, k: int) -> float:
+    return -2 * ll + 2 * k * np.log(np.log(n))
+
+
+def logistic_regression_sm(y, x) -> dict:
+    """
+    Perform logistic regression based on statsmodels.Logit.
+
+    Parameters
+    ----------
+    y : array-like
+        Dependent variable values.
+    x : array-like
+        Independent variable values. The matrix should be shaped as (number of observations, number of independent variables).
+
+    Returns
+    ----------
+    dict: Dictionary containing regression results, including coefficients, p-values, log-likelihood,
+          AIC, BIC, and HQIC.
+    """
+    model = sm.Logit(y, x)
+    result = model.fit(method='newton', tol=1e-7, disp=0)
+    n = result.nobs
+    k = result.df_model + 1
+    ll = result.llf
+
+    null_model = sm.Logit(y, np.ones_like(y))  # only intercept
+    result_null = null_model.fit(method='newton', tol=1e-7, disp=0)
+    ll_null = result_null.llf
+    r2 = 1 - (ll / ll_null)
+    return {'b': [[x] for x in result.params.values],
+            'p': [[x] for x in result.pvalues.values],
+            'r2': r2,
+            'll': ll,
+            'aic': make_aic(ll, n),
+            'bic': make_bic(ll, n, k),
+            'hqic': make_hqic(ll, n, k)
+            }
+
+
+def logistic_regression_sm_stripped(y, x) -> dict:
+    """
+    Perform logistic regression using statsmodels with stripped output.
+
+    Parameters
+    ----------
+    y : array-like
+        Dependent variable values.
+    x: array-like
+        Independent variable values. The matrix should be shaped as
+                   (number of observations, number of independent variables).
+
+    Returns
+    ----------
+    dict: A dictionary containing regression coefficients ('b') and corresponding
+          p-values ('p') for each independent variable.
+    """
+    X_const = sm.add_constant(x, prepend=False)
+    model = sm.Logit(y, X_const)
+    result = model.fit(method='newton', tol=1e-8, disp=0)
+#    n = result.nobs
+#    k = result.df_model + 1
+    ll = result.llf
+    null_model = sm.Logit(y, np.ones_like(y))  # only intercept
+    result_null = null_model.fit(method='newton', tol=1e-8, disp=0)
+    ll_null = result_null.llf
+    r2 = 1 - (ll / ll_null)
+    return {'b': [[x] for x in result.params.values],
+            'p': [[x] for x in result.pvalues.values],
+            'r2': r2,
+#            'll': ll#,
+#            'aic': make_aic(ll, n),
+#            'bic': make_bic(ll, n, k),
+#            'hqic': make_hqic(ll, n, k)
+            }
+
+
+
+def simple_ols(y, x) -> dict:
+    """
+    Perform simple ordinary least squares regression.
+
+    Parameters
+    ----------
+    y : array-like
+        Dependent variable.
+    x : array-like
+        Independent variables.
+
+    Returns
+    ----------
+    dict: Dictionary containing regression results, including coefficients, p-values, log-likelihood,
+          AIC, BIC, and HQIC.
+    """
+    x = np.asarray(x)
+    y = np.asarray(y)
+    if x.size == 0 or y.size == 0:
+        raise ValueError("Inputs must not be empty.")
+    try:
+        inv_xx = np.linalg.inv(np.dot(x.T, x))
+    except np.linalg.LinAlgError:
+        inv_xx = np.linalg.pinv(np.dot(x.T, x))
+    xy = np.dot(x.T, y)
+    b = np.dot(inv_xx, xy)  # estimate coefficients
+    nobs = y.shape[0]  # number of observations
+    ncoef = x.shape[1]  # number of coef.
+    df_e = nobs - ncoef  # degrees of freedom, error
+    # df_r = ncoef - 1  # degrees of freedom, regression
+    e = y - np.dot(x, b)  # residuals
+    sse = np.dot(e.T, e) / df_e  # SSE
+    se = np.sqrt(np.diagonal(sse * inv_xx))  # coef. standard errors
+    t = b / se  # coef. t-statistics
+    p = (1 - scipy.stats.t.cdf(abs(t), df_e)) * 2  # coef. p-values
+    R2 = 1 - e.var() / y.var()  # model R-squared
+    R2adj = 1 - (1 - R2) * ((nobs - 1) / (nobs - ncoef))  # adjusted R-square
+    ll = (-(nobs * 1 / 2) * (1 + np.log(2 * np.pi)) - (nobs / 2)
+          * np.log(abs(np.dot(e.T, e) / nobs)))
+    return {'b': b,
+            'p': p,
+            'r2': R2adj,
+            'll': ll,
+            'aic': make_aic(ll, nobs),
+            'bic': make_bic(ll, nobs, ncoef),
+            'hqic': make_hqic(ll, nobs, ncoef)
+            }
+
+
+def group_demean(x: pd.DataFrame, group: Optional[str] = None) -> pd.DataFrame:
+    """
+    Demean the input data within groups.
+
+    Parameters
+    ----------
+    x:  pd.DataFrame
+        Input DataFrame.
+    group : str, optional
+        Column name for grouping. Default is None.
+
+    Returns
+    ----------
+    pd.DataFrame: Demeaned DataFrame.
+    """
+    data = x.copy()
+    if group is None:
+        return data - np.mean(data)
+    data_gm = data.groupby([group]).transform('mean')
+    out = data.drop(columns=group) - data_gm
+    return pd.concat([out, data[group]], axis=1)
+
+
+def decorator_timer(func: callable) -> callable:
+    """
+    Decorator to time function execution.
+
+    Parameters
+    ----------
+    func : callable
+        Function to wrap.
+
+    Returns
+    -------
+    callable
+        Wrapped function returning (result, elapsed_seconds).
+    """
+    from time import time
+
+    def wrapper(*args, **kwargs):
+        t1 = time()
+        result = callable(*args, **kwargs)
+        end = time()-t1
+        return result, end
+    return wrapper
+
+
+def get_selection_key(specs: List[List[str]]) -> List[frozenset]:
+    """
+    Convert list of spec lists into list of frozensets.
+
+    Parameters
+    ----------
+    specs : list of list of str
+        Each inner list is one specification.
+
+    Returns
+    -------
+    list of frozenset
+        Immutable keys for each specification.
+
+    Raises
+    ------
+    ValueError
+        If `specs` is not list of lists.
+    """
+    if all(isinstance(ele, list) for ele in specs):
+        target = [frozenset(x) for x in specs]
+        return target
+    else:
+        raise ValueError('Argument `specs` must be a list of list.')
+
+'''
+def get_colormap_colors(
+    colormap_name: str,
+    num_colors: int = 3,
+    brightness_threshold: float = 0.7
+) -> List[Tuple[float, float, float, float]]:
+    """
+    Extract a set of colors from a Matplotlib colormap, adjusting for brightness.
+
+    Parameters
+    ----------
+    colormap_name : str
+        Name of the Matplotlib colormap to sample from.
+    num_colors : int, default 3
+        Number of distinct colors to return.
+    brightness_threshold : float, default 0.7
+        Maximum allowed average brightness; colors brighter than this are darkened.
+
+    Returns
+    -------
+    List[Tuple[float, float, float, float]]
+        A list of RGBA tuples representing the selected colors.
+    """
+    colormap = plt.get_cmap(colormap_name)
+
+    # Generate evenly spaced intervals between 0 and 1
+    indices = np.linspace(0, 1, num_colors)
+
+    # Extract the corresponding colors from the colormap
+    colors = []
+    for i in indices:
+        color = colormap(i)
+
+        # Calculate brightness (using a simple average of the RGB values)
+        brightness = sum(color[:3]) / 3
+
+        # If brightness is too high, move to a darker color
+        while brightness > brightness_threshold and i > 0:
+            i -= 0.05  # Move to a slightly darker color in the colormap
+            color = colormap(i)
+            brightness = sum(color[:3]) / 3
+
+        colors.append(color)
+
+    return colors
+'''
+
+def get_colormap_colors(num_colors: int = 3) -> List[str]:
+    r"""
+    Return the first \(\texttt{num_colors}\) entries of a predetermined color palette.
+
+    Parameters
+    ----------
+    num_colors : int, optional
+        The number of colors to return. Must satisfy
+        \[
+            1 \;\le\; \texttt{num_colors} \;\le\; N,
+        \]
+        where \(N = 4\) is the total number of available colors in the palette.
+        Defaults to 3.
+
+    Returns
+    -------
+    List[str]
+        A list of hexadecimal color strings of length exactly \(\texttt{num_colors}\).
+
+    Raises
+    ------
+    TypeError
+        If `num_colors` is not an integer.
+    ValueError
+        If `num_colors < 1` or `num_colors > 4`.
+    """
+
+    palette: List[str] = ["#345995", "#B80C09", "#D4AF37", '#2E6F40', "#955196", "#3C4CAD"]
+
+    # Validate type
+    if not isinstance(num_colors, int):
+        raise TypeError(f"num_colors must be an integer, got {type(num_colors).__name__!r}")
+
+    N = len(palette)
+    # Validate bounds
+    if num_colors < 1 or num_colors > N:
+        raise ValueError(f"num_colors must be between 1 and {N}, inclusive (got {num_colors}).")
+
+    return palette[:num_colors]
+
+def get_colors(specs: List[List[str]], color_set_name: Optional[str] = 'Set1') -> List[Tuple[float, float, float, float]]:
+    """
+    Generate a palette of colors for a list of specifications using a categorical colormap.
+
+    Parameters
+    ----------
+    specs : list of list of str
+        Each inner list represents one specification (set of variable names).
+    color_set_name : str, optional
+        Name of a Matplotlib qualitative colormap (default 'Set1').
+
+    Returns
+    -------
+    List[Tuple[float, float, float, float]]
+        A list of RGBA tuples, one per specification.
+
+    Raises
+    ------
+    ValueError
+        If `specs` is not a list of lists.
+    """
+    if color_set_name is None:
+        color_set_name = 'Set1'
+    if all(isinstance(ele, list) for ele in specs):
+        colorset = matplotlib.colormaps[color_set_name]
+        colorset = colorset.resampled(len(specs))
+        return colorset.colors
+    else:
+        raise ValueError('Argument `specs` must be a list of list.')
+
+
+def join_sig_test(*,
+                  results_target,
+                  results_shuffled,
+                  sig_level,
+                  positive):
+    """
+    Calculate joint significance test for the entire specification curve.
+
+    Parameters
+    ----------
+    results_target : OLSResult
+        Results object from the original analysis.
+    results_shuffled : OLSResult
+        Results object from shuffled analysis.
+    sig_level : float
+        Significance level threshold for specifications.
+    positive : bool
+        Direction of the joint significance test.
+
+    Returns
+    ----------
+    float: 
+        Estimated p-value for the joint significance test.
+    """
+    if positive:
+        target_sig_n = sum(results_target.summary_df.ci_down > 0)
+        n_draws = []
+        for col in results_shuffled.estimates:
+            idx = results_shuffled.estimates[col] > 0
+            n_draw = sum(results_shuffled.p_values[col][idx] < sig_level)
+            n_draws.append(n_draw)
+        shuffle_sig_n = sum(np.array(n_draws) >= target_sig_n)
+        return shuffle_sig_n/results_shuffled.estimates.shape[1]
+    else:
+        target_sig_n = sum(results_target.summary_df.ci_up < 0)
+        n_draws = []
+        for col in results_shuffled.estimates:
+            idx = results_shuffled.estimates[col] < 0
+            n_draw = sum(results_shuffled.p_values[col][idx] < sig_level)
+            n_draws.append(n_draw)
+        shuffle_sig_n = sum(np.array(n_draws) >= target_sig_n)
+        return shuffle_sig_n/results_shuffled.estimates.shape[1]
+
+
+def prepare_union(path_to_union: str) -> Tuple[str, List[str], str, pd.DataFrame]:
+    """
+    Load and preprocess the classic union dataset for example analyses.
+
+    Parameters
+    ----------
+    path_to_union : str
+        Path to the Stata (.dta) file containing union data.
+
+    Returns
+    -------
+    tuple
+        y (str): Dependent variable name ('log_wage').
+        c (List[str]): Control variable names.
+        x (str): Treatment variable name ('union').
+        final_data (pd.DataFrame): Cleaned DataFrame ready for modeling.
+
+    Raises
+    ------
+    FileNotFoundError
+        If the specified file does not exist.
+    """
+    union_df = pd.read_stata(path_to_union)
+    union_df[['smsa','collgrad','married','union']]= union_df[['smsa','collgrad','married','union']].astype('str')
+    union_df.loc[:, 'log_wage'] = np.log(union_df['wage'].copy()) * 100
+    union_df = union_df[union_df['union'].notnull()].copy()
+    union_df.loc[:, 'union'] = np.where(union_df['union'] == 'union', 1, 0)
+    union_df.loc[:, 'married'] = np.where(union_df['married'] == 'married', 1, 0)
+    union_df.loc[:, 'collgrad'] = np.where(union_df['collgrad'] == 'college grad', 1, 0)
+    union_df.loc[:, 'smsa'] = np.where(union_df['smsa'] == 'SMSA', 1, 0)
+    union_df[['smsa', 'collgrad', 'married', 'union']] = union_df[['smsa', 'collgrad', 'married', 'union']].astype('int')
+    indep_list = ['hours',
+                  'age',
+                  'grade',
+                  'collgrad',
+                  'married',
+                  'south',
+                  'smsa',
+                  'c_city',
+                  'ttl_exp',
+                  'tenure']
+    for var in indep_list:
+        union_df = union_df[union_df[var].notnull()]
+    y = 'log_wage'
+    c = indep_list
+    x = 'union'
+    final_data = pd.merge(union_df[y],
+                          union_df[x],
+                          how='left',
+                          left_index=True,
+                          right_index=True)
+    final_data = pd.merge(final_data,
+                          union_df[indep_list],
+                          how='left',
+                          left_index=True,
+                          right_index=True)
+    final_data = final_data.reset_index(drop=True)
+    return y, c, x, final_data
+
+
+def prepare_asc(asc_path: str) -> Tuple[str, List[str], List[str], str, pd.DataFrame]:
+    """
+    Load and preprocess the ASC example dataset for illustration.
+
+    Parameters
+    ----------
+    asc_path : str
+        Path to the Stata (.dta) file containing ASC data.
+
+    Returns
+    -------
+    tuple
+        y (str): Dependent variable name.
+        x (List[str]): Continuous predictor names.
+        c (List[str]): Control variable names.
+        group (str): Grouping variable name ('pidp').
+        ASC_df (pd.DataFrame): Cleaned DataFrame.
+    """
+    ASC_df = pd.read_stata(asc_path, convert_categoricals=False)
+    one_hot = pd.get_dummies(ASC_df['year'])
+    ASC_df = ASC_df.join(one_hot)
+    ASC_df['dcareNew*c.lrealgs'] = ASC_df['dcareNew'] * ASC_df['lrealgs']
+    #ASC_df['constant'] = 1
+    ASC_df = ASC_df[['wellbeing_kikert', 'lrealgs', 'dcareNew*c.lrealgs', 'dcareNew',
+                     'DR', 'lgva', 'Mtotp', 'ddgree', 'age',
+                     2005, 2006.0, 2007.0, 2009.0,
+                     2010.0, 2011.0, 2012.0, 2013.0, 2014.0,
+                     2015.0, 2016.0, 2017.0, 2018.0,
+                     'married', 'widowed', 'disable', 'lrealtinc_m',
+                     'house_ownership', 'hhsize', 'work', 'retired',
+                     #'constant'
+                     'pidp'
+                     ]]
+    ASC_df = ASC_df.dropna()
+    y = 'wellbeing_kikert'
+    x = ['lrealgs', 'dcareNew*c.lrealgs', 'dcareNew',
+         'DR', 'lgva', 'Mtotp', 'ddgree', 'age',
+         2005, 2006.0, 2007.0, 2009.0,
+         2010.0, 2011.0, 2012.0, 2013.0, 2014.0,
+         2015.0, 2016.0, 2017.0, 2018.0]
+    c = ['married', 'widowed', 'disable', 'lrealtinc_m',
+         'house_ownership', 'hhsize', 'work', 'retired'
+         ]
+    group = 'pidp'
+    ASC_df['pidp'] = ASC_df['pidp'].astype(int)
+    return y, c, x, group, ASC_df
+
+
+def reservoir_sampling(generator: Iterable, k: int) -> List:
+    """
+    Uniformly sample k items from a streaming generator (reservoir sampling).
+
+    Parameters
+    ----------
+    generator : Iterable
+        An iterator or generator yielding items.
+    k : int
+        Number of samples to retain.
+
+    Returns
+    -------
+    List
+        A list of k sampled items.
+    """
+    reservoir = []
+    for i, item in enumerate(generator):
+        if i < k:
+            reservoir.append(item)
+        else:
+            j = random.randint(0, i)  # Randomly choose an index from 0 to i
+            if j < k:
+                reservoir[j] = item  # Replace element at the chosen index with new item
+    return reservoir
+
+
+def mcfadden_r2(y_true, y_prob):
+    """
+    Compute McFadden's pseudo R-squared for logistic regression.
+    """
+    y_true = np.asarray(y_true)
+    y_prob = np.asarray(y_prob)
+
+    # Compute log-likelihood for the fitted model
+    eps = 1e-15  # to avoid log(0)
+    y_prob = np.clip(y_prob, eps, 1 - eps)
+    log_l_model = np.sum(y_true * np.log(y_prob) + (1 - y_true) * np.log(1 - y_prob))
+
+    # Compute log-likelihood for the null model
+    p_null = np.mean(y_true)
+    log_l_null = np.sum(y_true * np.log(p_null) + (1 - y_true) * np.log(1 - p_null))
+
+    return 1 - (log_l_model / log_l_null)
+
+
+def calculate_imv_score(y_true, y_enhanced):
+    """
+    Calculates the IMV (Information Metric Value) score.
+
+    Parameters:
+    - y_true: array-like of binary true labels (0 or 1)
+    - y_enhanced: array-like of predicted probabilities from an enhanced model
+
+    Returns:
+    - IMV score: relative improvement of enhanced model over the null model
+    """
+    y_true,y_enhanced = np.asarray(y_true),np.asarray(y_enhanced)
+
+    def ll(x, p):
+        epsilon = 1e-4  # avoid log(0)
+        z = (np.log(p + epsilon) * x) + (np.log(1 - p + epsilon) * (1 - x))
+        return np.exp(np.sum(z) / len(z))
+
+    def minimize_me(p, a):
+        return abs((p * np.log(p)) + ((1 - p) * np.log(1 - p)) - np.log(a))
+
+    def get_w(a, guess=0.5, bounds=[(0.5, 0.999)]):
+        res = minimize(minimize_me, guess, args=(a,),
+                       options={'ftol': 0, 'gtol': 1e-9},
+                       method='L-BFGS-B', bounds=bounds)
+        return res.x[0]
+
+    # Null model: always predict mean(y_true)
+    y_null = np.full_like(y_true, fill_value=np.mean(y_true), dtype=float)
+
+    # Compute likelihoods
+    ll_null = ll(y_true, y_null)
+    ll_enhanced = ll(y_true, y_enhanced)
+
+    # Transform to entropy space via get_w
+    w_null = get_w(ll_null)
+    w_enhanced = get_w(ll_enhanced)
+
+    # Compute IMV
+    imv = (w_enhanced - w_null) / w_null
+    return imv
+
+
+def sample_y_masks(
+    n_y: int,                      # how many raw outcome variables
+    n_masks: int,                  # how many composites you want
+    seed: Optional[int] = None
+) -> List[int]:
+    """
+    Uniformly sample `n_masks` bit-masks from the non-empty power-set of
+    `n_y` items **without** enumerating the 2^n_y possibilities.
+
+    Returns
+    -------
+    list[int]   each mask is an `int` whose binary representation tells
+                which outcomes enter the composite.
+    """
+    full_space = (1 << n_y) - 1        # ignore the 0/empty mask
+    if n_masks >= full_space:
+        # exhaustive: 1 … (2^n_y − 1)
+        return list(range(1, full_space + 1))
+
+    rng   = np.random.default_rng(seed)
+    masks = rng.choice(
+        full_space,
+        size=n_masks,
+        replace=False
+    ) + 1           # shift from 0..full_space-1 to 1..full_space
+    return masks.tolist()